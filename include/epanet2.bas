--- conflicted
+++ resolved
@@ -5,11 +5,7 @@
 'Declarations of functions in the EPANET PROGRAMMERs TOOLKIT
 '(EPANET2.DLL)
 
-<<<<<<< HEAD
 'Last updated on 09/28/2023
-=======
-'Last updated on 09/14/2023
->>>>>>> 7b640122
 
 ' These are codes used by the DLL functions
 Public Const EN_ELEVATION = 0     ' Node parameters
