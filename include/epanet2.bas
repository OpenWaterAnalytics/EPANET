--- conflicted
+++ resolved
@@ -5,11 +5,7 @@
 'Declarations of functions in the EPANET PROGRAMMERs TOOLKIT
 '(EPANET2.DLL)
 
-<<<<<<< HEAD
-'Last updated on 01/14/2019
-=======
 'Last updated on 01/08/2019
->>>>>>> 414db4d7
 
 ' These are codes used by the DLL functions
 Public Const EN_ELEVATION = 0     ' Node parameters
@@ -261,19 +257,11 @@
  Declare Function ENsetstatusreport Lib "epanet2.dll" (ByVal level As Long) As Long
  Declare Function ENgetcount Lib "epanet2.dll" (ByVal object As Long, count As Long) As Long
  Declare Function ENgeterror Lib "epanet2.dll" (ByVal errcode As Long, ByVal errmsg As String, ByVal maxLen As Long) As Long
-<<<<<<< HEAD
- Declare Function ENgetstatistic Lib "epanet2.dll" (ByVal type As Long, ByRef value As Single) As Long
-
-'Analysis Options Functions
- Declare Function ENgetoption Lib "epanet2.dll" (ByVal option As Long, value As Single) As Long
- Declare Function ENsetoption Lib "epanet2.dll" (ByVal option As Long, ByVal value As Single) As Long
-=======
  Declare Function ENgetstatistic Lib "epanet2.dll" (ByVal type_ As Long, ByRef value As Single) As Long
 
 'Analysis Options Functions
  Declare Function ENgetoption Lib "epanet2.dll" (ByVal option_ As Long, value As Single) As Long
  Declare Function ENsetoption Lib "epanet2.dll" (ByVal option_ As Long, ByVal value As Single) As Long
->>>>>>> 414db4d7
  Declare Function ENgetflowunits Lib "epanet2.dll" (units As Long) As Long
  Declare Function ENsetflowunits Lib "epanet2.dll" (ByVal units As Long) As Long
  Declare Function ENgettimeparam Lib "epanet2.dll" (ByVal param As Long, value As Long) As Long
@@ -297,13 +285,8 @@
  Declare Function ENsetcoord Lib "epanet2.dll" (ByVal index As Long, ByVal x As Single, ByVal y As Single) As Long
  
 'Nodal Demand Functions
-<<<<<<< HEAD
- Declare Function ENgetdemandmodel Lib "epanet2.dll" (type As Long, pmin As Single, preq As Single, pexp As Single) As Long
- Declare Function ENsetdemandmodel Lib "epanet2.dll" (ByVal type As Long, ByVal pmin As Single, ByVal preq As Single, ByVal pexp As Single) As Long
-=======
  Declare Function ENgetdemandmodel Lib "epanet2.dll" (type_ As Long, pmin As Single, preq As Single, pexp As Single) As Long
  Declare Function ENsetdemandmodel Lib "epanet2.dll" (ByVal type_ As Long, ByVal pmin As Single, ByVal preq As Single, ByVal pexp As Single) As Long
->>>>>>> 414db4d7
  Declare Function ENgetnumdemands Lib "epanet2.dll" (ByVal nodeIndex As Long, numDemands As Long) As Long
  Declare Function ENgetbasedemand Lib "epanet2.dll" (ByVal nodeIndex As Long, ByVal demandIndex As Long, value As Single) As Long
  Declare Function ENsetbasedemand Lib "epanet2.dll" (ByVal nodeIndex As Long, ByVal demandIndex As Long, ByVal BaseDemand As Single) As Long
@@ -335,48 +318,28 @@
  Declare Function ENaddpattern Lib "epanet2.dll" (ByVal id As String) As Long
  Declare Function ENgetpatternindex Lib "epanet2.dll" (ByVal id As String, index As Long) As Long
  Declare Function ENgetpatternid Lib "epanet2.dll" (ByVal index As Long, ByVal id As String) As Long
-<<<<<<< HEAD
- Declare Function ENgetpatternlen Lib "epanet2.dll" (ByVal index As Long, len As Long) As Long
- Declare Function ENgetpatternvalue Lib "epanet2.dll" (ByVal index As Long, ByVal period As Long, value As Single) As Long
- Declare Function ENsetpatternvalue Lib "epanet2.dll" (ByVal index As Long, ByVal period As Long, ByVal value As Single) As Long
- Declare Function ENgetaveragepatternvalue Lib "epanet2.dll" (ByVal index As Long, value As Single) As Long
- Declare Function ENsetpattern Lib "epanet2.dll" (ByVal index As Long, values As Any, ByVal len As Long) As Long
-=======
  Declare Function ENgetpatternlen Lib "epanet2.dll" (ByVal index As Long, len_ As Long) As Long
  Declare Function ENgetpatternvalue Lib "epanet2.dll" (ByVal index As Long, ByVal period As Long, value As Single) As Long
  Declare Function ENsetpatternvalue Lib "epanet2.dll" (ByVal index As Long, ByVal period As Long, ByVal value As Single) As Long
  Declare Function ENgetaveragepatternvalue Lib "epanet2.dll" (ByVal index As Long, value As Single) As Long
  Declare Function ENsetpattern Lib "epanet2.dll" (ByVal index As Long, values As Any, ByVal len_ As Long) As Long
->>>>>>> 414db4d7
 
 'Data Curve Functions
  Declare Function ENaddcurve Lib "epanet2.dll" (ByVal id As String) As Long
  Declare Function ENgetcurveindex Lib "epanet2.dll" (ByVal id As String, index As Long) As Long
  Declare Function ENgetcurveid Lib "epanet2.dll" (ByVal index As Long, ByVal id As String) As Long
-<<<<<<< HEAD
- Declare Function ENgetcurvelen Lib "epanet2.dll" (ByVal index As Long, len As Long) As Long
- Declare Function ENgetcurvetype Lib "epanet2.dll" (ByVal index As Long, type As Long) As Long
-=======
  Declare Function ENgetcurvelen Lib "epanet2.dll" (ByVal index As Long, len_ As Long) As Long
  Declare Function ENgetcurvetype Lib "epanet2.dll" (ByVal index As Long, type_ As Long) As Long
->>>>>>> 414db4d7
  Declare Function ENgetcurvevalue Lib "epanet2.dll" (ByVal curveIndex As Long, ByVal pointIndex As Long, x As Single, y As Single) As Long
  Declare Function ENsetcurvevalue Lib "epanet2.dll" (ByVal curveIndex As Long, ByVal pointIndex As Long, ByVal x As Single, ByVal y As Single) As Long
  Declare Function ENgetcurve Lib "epanet2.dll" (ByVal index As Long, ByVal id As String, nPoints As Long, xValues As Any, yValues As Any) As Long
  Declare Function ENsetcurve Lib "epanet2.dll" (ByVal index As Long, xValues As Any, yValues As Any, ByVal nPoints As Long) As Long
 
 'Simple Control Functions
-<<<<<<< HEAD
- Declare Function ENaddcontrol Lib "epanet2.dll" (ByVal type As Long, ByVal linkIndex As Long, ByVal setting As Single, ByVal nodeIndex As Long, ByVal level As Single, index As Long) As Long
- Declare Function ENdeletecontrol Lib "epanet2.dll" (ByVal index As Long) As Long
- Declare Function ENgetcontrol Lib "epanet2.dll" (ByVal index As Long, type As Long, linkIndex As Long, setting As Single, nodeIndex As Long, level As Single) As Long
- Declare Function ENsetcontrol Lib "epanet2.dll" (ByVal index As Long, ByVal type As Long, ByVal linkIndex As Long, ByVal setting As Single, ByVal nodeIndex As Long, ByVal level As Single) As Long
-=======
  Declare Function ENaddcontrol Lib "epanet2.dll" (ByVal type_ As Long, ByVal linkIndex As Long, ByVal setting As Single, ByVal nodeIndex As Long, ByVal level As Single, index As Long) As Long
  Declare Function ENdeletecontrol Lib "epanet2.dll" (ByVal index As Long) As Long
  Declare Function ENgetcontrol Lib "epanet2.dll" (ByVal index As Long, type_ As Long, linkIndex As Long, setting As Single, nodeIndex As Long, level As Single) As Long
  Declare Function ENsetcontrol Lib "epanet2.dll" (ByVal index As Long, ByVal type_ As Long, ByVal linkIndex As Long, ByVal setting As Single, ByVal nodeIndex As Long, ByVal level As Single) As Long
->>>>>>> 414db4d7
 
 'Rule-Based Control Functions
  Declare Function ENaddrule Lib "epanet2.dll" (ByVal rule As String) As Long
