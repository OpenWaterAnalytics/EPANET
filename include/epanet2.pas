--- conflicted
+++ resolved
@@ -67,11 +67,8 @@
  EN_PUMP_ECURVE = 20;
  EN_PUMP_ECOST  = 21;
  EN_PUMP_EPAT   = 22;
-<<<<<<< HEAD
- EN_GPV_CURVE   = 23;
-=======
  EN_LINK_INCONTROL = 23;
->>>>>>> bdac8d37
+ EN_GPV_CURVE   = 24;
  
  EN_DURATION     = 0;  { Time parameters }
  EN_HYDSTEP      = 1;
