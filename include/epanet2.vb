
'EPANET2.VB
'
'Declarations of functions in the EPANET PROGRAMMERs TOOLKIT
'(EPANET2.DLL) for use with VB.Net.

'Last updated on 02/01/2020

Imports System.Runtime.InteropServices
Imports System.Text

Module Epanet2

' These are codes used by the DLL functions
Public Const EN_ELEVATION = 0     ' Node parameters
Public Const EN_BASEDEMAND = 1
Public Const EN_PATTERN = 2
Public Const EN_EMITTER = 3
Public Const EN_INITQUAL = 4
Public Const EN_SOURCEQUAL = 5
Public Const EN_SOURCEPAT = 6
Public Const EN_SOURCETYPE = 7
Public Const EN_TANKLEVEL = 8
Public Const EN_DEMAND = 9
Public Const EN_HEAD = 10
Public Const EN_PRESSURE = 11
Public Const EN_QUALITY = 12
Public Const EN_SOURCEMASS = 13
Public Const EN_INITVOLUME = 14
Public Const EN_MIXMODEL = 15
Public Const EN_MIXZONEVOL = 16
Public Const EN_TANKDIAM = 17
Public Const EN_MINVOLUME = 18
Public Const EN_VOLCURVE = 19
Public Const EN_MINLEVEL = 20
Public Const EN_MAXLEVEL = 21
Public Const EN_MIXFRACTION = 22
Public Const EN_TANK_KBULK = 23
Public Const EN_TANKVOLUME = 24
Public Const EN_MAXVOLUME = 25
Public Const EN_CANOVERFLOW = 26
Public Const EN_DEMANDDEFICIT = 27
Public Const EN_NODE_INCONTROL = 28

Public Const EN_DIAMETER = 0      ' Link parameters
Public Const EN_LENGTH = 1
Public Const EN_ROUGHNESS = 2
Public Const EN_MINORLOSS = 3
Public Const EN_INITSTATUS = 4
Public Const EN_INITSETTING = 5
Public Const EN_KBULK = 6
Public Const EN_KWALL = 7
Public Const EN_FLOW = 8
Public Const EN_VELOCITY = 9
Public Const EN_HEADLOSS = 10
Public Const EN_STATUS = 11
Public Const EN_SETTING = 12
Public Const EN_ENERGY = 13
Public Const EN_LINKQUAL = 14
Public Const EN_LINKPATTERN = 15
Public Const EN_PUMP_STATE = 16
Public Const EN_PUMP_EFFIC = 17
Public Const EN_PUMP_POWER = 18
Public Const EN_PUMP_HCURVE = 19
Public Const EN_PUMP_ECURVE = 20
Public Const EN_PUMP_ECOST = 21
Public Const EN_PUMP_EPAT = 22
<<<<<<< HEAD
Public Const EN_GPV_CURVE = 23
=======
Public Const EN_LINK_INCONTROL = 23
>>>>>>> bdac8d37

Public Const EN_DURATION = 0      ' Time parameters
Public Const EN_HYDSTEP = 1
Public Const EN_QUALSTEP = 2
Public Const EN_PATTERNSTEP = 3
Public Const EN_PATTERNSTART = 4
Public Const EN_REPORTSTEP = 5
Public Const EN_REPORTSTART = 6
Public Const EN_RULESTEP = 7
Public Const EN_STATISTIC = 8
Public Const EN_PERIODS = 9
Public Const EN_STARTTIME = 10
Public Const EN_HTIME = 11
Public Const EN_QTIME = 12
Public Const EN_HALTFLAG = 13
Public Const EN_NEXTEVENT = 14

Public Const EN_ITERATIONS = 0
Public Const EN_RELATIVEERROR = 1
Public Const EN_MAXHEADERROR = 2
Public Const EN_MAXFLOWCHANGE = 3
Public Const EN_MASSBALANCE = 4
Public Const EN_DEFICIENTNODES = 5
Public Const EN_DEMANDREDUCTION = 6

Public Const EN_NODE = 0          ' Component types
Public Const EN_LINK = 1
Public Const EN_TIMEPAT = 2
Public Const EN_CURVE = 3
Public Const EN_CONTROL = 4
Public Const EN_RULE = 5 

Public Const EN_NODECOUNT = 0     'Component counts
Public Const EN_TANKCOUNT = 1
Public Const EN_LINKCOUNT = 2
Public Const EN_PATCOUNT = 3
Public Const EN_CURVECOUNT = 4
Public Const EN_CONTROLCOUNT = 5
Public Const EN_RULECOUNT = 6

Public Const EN_JUNCTION = 0      ' Node types
Public Const EN_RESERVOIR = 1
Public Const EN_TANK = 2

Public Const EN_CVPIPE = 0        ' Link types
Public Const EN_PIPE = 1
Public Const EN_PUMP = 2
Public Const EN_PRV = 3
Public Const EN_PSV = 4
Public Const EN_PBV = 5
Public Const EN_FCV = 6
Public Const EN_TCV = 7
Public Const EN_GPV = 8

Public Const EN_NONE = 0          ' Quality analysis types
Public Const EN_CHEM = 1
Public Const EN_AGE = 2
Public Const EN_TRACE = 3

Public Const EN_CONCEN = 0        ' Source quality types
Public Const EN_MASS = 1
Public Const EN_SETPOINT = 2
Public Const EN_FLOWPACED = 3

Public Const EN_HW = 0            ' Head loss formulas
Public Const EN_DW = 1
Public Const EN_CM = 2

Public Const EN_CFS = 0           ' Flow units types
Public Const EN_GPM = 1
Public Const EN_MGD = 2
Public Const EN_IMGD = 3
Public Const EN_AFD = 4
Public Const EN_LPS = 5
Public Const EN_LPM = 6
Public Const EN_MLD = 7
Public Const EN_CMH = 8
Public Const EN_CMD = 9

Public Const EN_DDA = 0           ' Demand driven analysis
Public Const EN_PDA = 1           ' Pressure driven analysis

Public Const EN_TRIALS = 0        ' Simulation options
Public Const EN_ACCURACY = 1
Public Const EN_TOLERANCE = 2
Public Const EN_EMITEXPON = 3
Public Const EN_DEMANDMULT = 4
Public Const EN_HEADERROR = 5
Public Const EN_FLOWCHANGE = 6
Public Const EN_HEADLOSSFORM = 7
Public Const EN_GLOBALEFFIC = 8
Public Const EN_GLOBALPRICE = 9
Public Const EN_GLOBALPATTERN = 10
Public Const EN_DEMANDCHARGE = 11
Public Const EN_SP_GRAVITY = 12
Public Const EN_SP_VISCOS  = 13
Public Const EN_UNBALANCED = 14
Public Const EN_CHECKFREQ = 15
Public Const EN_MAXCHECK = 16
Public Const EN_DAMPLIMIT = 17
Public Const EN_SP_DIFFUS = 18
Public Const EN_BULKORDER = 19
Public Const EN_WALLORDER = 20
Public Const EN_TANKORDER = 21
Public Const EN_CONCENLIMIT = 22 

Public Const EN_LOWLEVEL = 0      ' Control types
Public Const EN_HILEVEL = 1
Public Const EN_TIMER = 2
Public Const EN_TIMEOFDAY = 3

Public Const EN_AVERAGE = 1       ' Time statistic types
Public Const EN_MINIMUM = 2
Public Const EN_MAXIMUM = 3
Public Const EN_RANGE = 4

Public Const EN_MIX1 = 0          ' Tank mixing models
Public Const EN_MIX2 = 1
Public Const EN_FIFO = 2
Public Const EN_LIFO = 3

Public Const EN_NOSAVE = 0        ' Save-results-to-file flag
Public Const EN_SAVE = 1
Public Const EN_INITFLOW = 10     ' Re-initialize flow flag
Public Const EN_SAVE_AND_INIT = 11

Public Const EN_CONST_HP = 0      ' Constant horsepower pump curve
Public Const EN_POWER_FUNC = 1    ' Power function pump curve
Public Const EN_CUSTOM = 2        ' User-defined custom pump curve
Public Const EN_NOCURVE = 3       ' No pump curve

Public Const EN_VOLUME_CURVE = 0  ' Volume curve
Public Const EN_PUMP_CURVE = 1    ' Pump curve
Public Const EN_EFFIC_CURVE = 2   ' Efficiency curve
Public Const EN_HLOSS_CURVE = 3   ' Head loss curve
Public Const EN_GENERIC_CURVE = 4 ' Generic curve

Public Const EN_UNCONDITIONAL = 0 ' Unconditional object deletion
Public Const EN_CONDITIONAL   = 1 ' Conditional object deletion

Public Const EN_NO_REPORT = 0     ' No status report
Public Const EN_NORMAL_REPORT = 1 ' Normal status report
Public Const EN_FULL_REPORT = 2   ' Full status report

Public Const EN_R_NODE   = 6      ' Rule objects
Public Const EN_R_LINK   = 7
Public Const EN_R_SYSTEM = 8

Public Const EN_R_DEMAND    = 0   ' Rule variables
Public Const EN_R_HEAD      = 1
Public Const EN_R_GRADE     = 2
Public Const EN_R_LEVEL     = 3
Public Const EN_R_PRESSURE  = 4
Public Const EN_R_FLOW      = 5
Public Const EN_R_STATUS    = 6
Public Const EN_R_SETTING   = 7
Public Const EN_R_POWER     = 8
Public Const EN_R_TIME      = 9
Public Const EN_R_CLOCKTIME = 10
Public Const EN_R_FILLTIME  = 11
Public Const EN_R_DRAINTIME = 12

Public Const EN_R_EQ    = 0       ' Rule operators
Public Const EN_R_NE    = 1
Public Const EN_R_LE    = 2
Public Const EN_R_GE    = 3
Public Const EN_R_LT    = 4
Public Const EN_R_GT    = 5
Public Const EN_R_IS    = 6
Public Const EN_R_NOT   = 7
Public Const EN_R_BELOW = 8
Public Const EN_R_ABOVE = 9

Public Const EN_R_IS_OPEN   = 1   ' Rule status types
Public Const EN_R_IS_CLOSED = 2
Public Const EN_R_IS_ACTIVE = 3

Public Const EN_MISSING As Double = -1.0E10

'These are the external functions that comprise the DLL

'Project Functions
 Declare Function ENgetversion Lib "epanet2.dll" (value As Int32) As Int32
 Declare Function ENepanet Lib "epanet2.dll" (ByVal inpFile As String, ByVal rptFile As String, ByVal outFile As String, ByVal pviewprog As Any) As Int32
 Declare Function ENinit Lib "epanet2.dll" (ByVal rptFile As String, ByVal outFile As String, ByVal unitsType As Int32, ByVal headlossType As Int32) As Int32
 Declare Function ENopen Lib "epanet2.dll" (ByVal inpFile As String, ByVal rptFile As String, ByVal outFile As String) As Int32
 Declare Function ENgettitle Lib "epanet2.dll" (ByVal titleline1 As String, ByVal titleline2 As String, ByVal titleline3 As String) As Int32
 Declare Function ENsettitle Lib "epanet2.dll" (ByVal titleline1 As String, ByVal titleline2 As String, ByVal titleline3 As String) As Int32
 Declare Function ENsaveinpfile Lib "epanet2.dll" (ByVal filename As String) As Int32
 Declare Function ENclose Lib "epanet2.dll" () As Int32

'Hydraulic Analysis Functions
 Declare Function ENsolveH Lib "epanet2.dll" () As Int32
 Declare Function ENsaveH Lib "epanet2.dll" () As Int32
 Declare Function ENopenH Lib "epanet2.dll" () As Int32
 Declare Function ENinitH Lib "epanet2.dll" (ByVal initFlag As Int32) As Int32
 Declare Function ENrunH Lib "epanet2.dll" (currentTime As Int32) As Int32
 Declare Function ENnextH Lib "epanet2.dll" (tStep As Int32) As Int32
 Declare Function ENcloseH Lib "epanet2.dll" () As Int32
 Declare Function ENsavehydfile Lib "epanet2.dll" (ByVal filename As String) As Int32
 Declare Function ENusehydfile Lib "epanet2.dll" (ByVal filename As String) As Int32

'Water Quality Analysis Functions
 Declare Function ENsolveQ Lib "epanet2.dll" () As Int32
 Declare Function ENopenQ Lib "epanet2.dll" () As Int32
 Declare Function ENinitQ Lib "epanet2.dll" (ByVal saveFlag As Int32) As Int32
 Declare Function ENrunQ Lib "epanet2.dll" (currentTime As Int32) As Int32
 Declare Function ENnextQ Lib "epanet2.dll" (tStep As Int32) As Int32
 Declare Function ENstepQ Lib "epanet2.dll" (timeLeft As Int32) As Int32
 Declare Function ENcloseQ Lib "epanet2.dll" () As Int32

'Reporting Functions
 Declare Function ENwriteline Lib "epanet2.dll" (ByVal line As String) As Int32
 Declare Function ENreport Lib "epanet2.dll" () As Int32
 Declare Function ENcopyreport Lib "epanet2.dll" (ByVal filename As String) As Int32
 Declare Function ENclearreport Lib "epanet2.dll" () As Int32
 Declare Function ENresetreport Lib "epanet2.dll" () As Int32
 Declare Function ENsetreport Lib "epanet2.dll" (ByVal format As String) As Int32
 Declare Function ENsetstatusreport Lib "epanet2.dll" (ByVal level As Int32) As Int32
 Declare Function ENgetcount Lib "epanet2.dll" (ByVal object As Int32, count As Int32) As Int32
 Declare Function ENgeterror Lib "epanet2.dll" (ByVal errcode As Int32, ByVal errmsg As String, ByVal maxLen As Int32) As Int32
 Declare Function ENgetstatistic Lib "epanet2.dll" (ByVal type_ As Int32, ByRef value As Single) As Int32
 Declare Function ENgetresultindex Lib "epanet2.dll" (ByVal type_ As Int32, ByVal index As Int32, ByRef value As Int32) As Int32

'Analysis Options Functions
 Declare Function ENgetoption Lib "epanet2.dll" (ByVal option As Int32, value As Single) As Int32
 Declare Function ENsetoption Lib "epanet2.dll" (ByVal option As Int32, ByVal value As Single) As Int32
 Declare Function ENgetflowunits Lib "epanet2.dll" (units As Int32) As Int32
 Declare Function ENsetflowunits Lib "epanet2.dll" (ByVal units As Int32) As Int32
 Declare Function ENgettimeparam Lib "epanet2.dll" (ByVal param As Int32, value As Int32) As Int32
 Declare Function ENsettimeparam Lib "epanet2.dll" (ByVal param As Int32, ByVal value As Int32) As Int32
 Declare Function ENgetqualinfo Lib "epanet2.dll" (qualType As Int32, ByVal chemName As String, ByVal chemUnits As String, traceNode As Int32) As Int32
 Declare Function ENgetqualtype Lib "epanet2.dll" (qualType As Int32, traceNode As Int32) As Int32
 Declare Function ENsetqualtype Lib "epanet2.dll" (ByVal qualType As Int32, ByVal chemName As String, ByVal chemUnits As String, ByVal traceNode As String) As Int32

'Node Functions
 Declare Function ENaddnode Lib "epanet2.dll" (ByVal id As String, ByVal nodeType As Int32, Index As Int32) As Int32
 Declare Function ENdeletenode Lib "epanet2.dll" (ByVal index As Int32, ByVal actionCode As Int32) As Int32
 Declare Function ENgetnodeindex Lib "epanet2.dll" (ByVal id As String, index As Int32) As Int32
 Declare Function ENgetnodeid Lib "epanet2.dll" (ByVal index As Int32, ByVal id As String) As Int32
 Declare Function ENsetnodeid Lib "epanet2.dll" (ByVal index As Int32, ByVal newid As String) As Int32
 Declare Function ENgetnodetype Lib "epanet2.dll" (ByVal index As Int32, nodeType As Int32) As Int32
 Declare Function ENgetnodevalue Lib "epanet2.dll" (ByVal index As Int32, ByVal property As Int32, value As Single) As Int32
 Declare Function ENsetnodevalue Lib "epanet2.dll" (ByVal index As Int32, ByVal property As Int32, ByVal value As Single) As Int32
 Declare Function ENsetjuncdata Lib "epanet2.dll" (ByVal index As Int32, ByVal elev As Single, ByVal dmnd As Single, ByVal dmndpat As String) As Int32
 Declare Function ENsettankdata Lib "epanet2.dll" (ByVal index As Int32, ByVal elev As Single, ByVal initlvl As Single, ByVal minlvl As Single, ByVal maxlvl As Single, ByVal diam As Single, ByVal minvol As Single, ByVal volcurve As String) As Int32
 Declare Function ENgetcoord Lib "epanet2.dll" (ByVal index As Int32, x As Double, y As Double) As Int32
 Declare Function ENsetcoord Lib "epanet2.dll" (ByVal index As Int32, ByVal x As Double, ByVal y As Double) As Int32
 
'Nodal Demand Functions
 Declare Function ENgetdemandmodel Lib "epanet2.dll" (type_ As Int32, pmin As Single, preq As Single, pexp As Single) As Int32
 Declare Function ENsetdemandmodel Lib "epanet2.dll" (ByVal type_ As Int32, ByVal pmin As Single, ByVal preq As Single, ByVal pexp As Single) As Int32
 Declare Function ENadddemand Lib "epanet2.dll" (ByVal nodeIndex As Int32, ByVal baseDemand As Single, ByVal patternName As String, ByVal demandName As String) As Int32
 Declare Function ENdeletedemand Lib "epanet2.dll" (ByVal nodeIndex As Int32, ByVal demandIndex As Int32) As Int32
 Declare Function ENgetdemandindex Lib "epanet2.dll" (ByVal nodeIndex As Int32, ByVal demandName As String, demandIndex As Int32) As Int32
 Declare Function ENgetnumdemands Lib "epanet2.dll" (ByVal nodeIndex As Int32, numDemands As Int32) As Int32
 Declare Function ENgetbasedemand Lib "epanet2.dll" (ByVal nodeIndex As Int32, ByVal demandIndex As Int32, value As Single) As Int32
 Declare Function ENsetbasedemand Lib "epanet2.dll" (ByVal nodeIndex As Int32, ByVal demandIndex As Int32, ByVal BaseDemand As Single) As Int32
 Declare Function ENgetdemandpattern Lib "epanet2.dll" (ByVal nodeIndex As Int32, ByVal demandIndex As Int32, patIndex As Int32) As Int32
 Declare Function ENsetdemandpattern Lib "epanet2.dll" (ByVal nodeIndex As Int32, ByVal demandIndex As Int32, ByVal patIndex As Int32) As Int32
 Declare Function ENgetdemandname Lib "epanet2.dll" (ByVal nodeIndex As Int32, ByVal demandIndex As Int32, ByVal demandName As String) As Int32
 Declare Function ENsetdemandname Lib "epanet2.dll" (ByVal nodeIndex As Int32, ByVal demandIndex As Int32, ByVal demandName As String) As Int32

'Link Functions
 Declare Function ENaddlink Lib "epanet2.dll" (ByVal id As String, ByVal linkType As Int32, ByVal fromNode As String, ByVal toNode As String, Index As Int32) As Int32
 Declare Function ENdeletelink Lib "epanet2.dll" (ByVal index As Int32, ByVal actionCode As Int32) As Int32
 Declare Function ENgetlinkindex Lib "epanet2.dll" (ByVal id As String, index As Int32) As Int32
 Declare Function ENgetlinkid Lib "epanet2.dll" (ByVal index As Int32, ByVal id As String) As Int32
 Declare Function ENsetlinkid Lib "epanet2.dll" (ByVal index As Int32, ByVal newid As String) As Int32
 Declare Function ENgetlinktype Lib "epanet2.dll" (ByVal index As Int32, linkType As Int32) As Int32
 Declare Function ENsetlinktype Lib "epanet2.dll" (index As Int32, ByVal linkType As Int32, ByVal actionCode As Int32) As Int32
 Declare Function ENgetlinknodes Lib "epanet2.dll" (ByVal index As Int32, node1 As Int32, node2 As Int32) As Int32
 Declare Function ENsetlinknodes Lib "epanet2.dll" (ByVal index As Int32, ByVal node1 As Int32, ByVal node2 As Int32) As Int32
 Declare Function ENgetlinkvalue Lib "epanet2.dll" (ByVal index As Int32, ByVal property As Int32, value As Single) As Int32
 Declare Function ENsetlinkvalue Lib "epanet2.dll" (ByVal index As Int32, ByVal property As Int32, ByVal value As Single) As Int32
 Declare Function ENsetpipedata Lib "epanet2.dll" (ByVal index As Int32, ByVal length As Single, ByVal diam As Single, ByVal rough As Single, ByVal mloss As Single) As Int32
 Declare Function ENgetvertexcount Lib "epanet2.dll" (ByVal index As Int32, count As Int32) As Int32
 Declare Function ENgetvertex Lib "epanet2.dll" (ByVal index As Int32, ByVal vertex As Int32, x As Double, y As Double) As Int32
 Declare Function ENsetvertex Lib "epanet2.dll" (ByVal index As Int32, ByVal vertex As Int32, ByVal x As Double, ByVal y As Double) As Int32
 Declare Function ENsetvertices Lib "epanet2.dll" (ByVal index As Int32, xCoords As Any, yCoords As Any, ByVal count As Int32) As Int32

'Pump Functions
 Declare Function ENgetheadcurveindex Lib "epanet2.dll" (ByVal linkIndex As Int32, curveIndex As Int32) As Int32
 Declare Function ENsetheadcurveindex Lib "epanet2.dll" (ByVal linkIndex As Int32, ByVal curveIndex As Int32) As Int32
 Declare Function ENgetpumptype Lib "epanet2.dll" (ByVal linkIndex As Int32, pumpType As Int32) As Int32

'Time Pattern Functions
 Declare Function ENaddpattern Lib "epanet2.dll" (ByVal id As String) As Int32
 Declare Function ENdeletepattern Lib "epanet2.dll" (ByVal index As Int32) As Int32
 Declare Function ENgetpatternindex Lib "epanet2.dll" (ByVal id As String, index As Int32) As Int32
 Declare Function ENgetpatternid Lib "epanet2.dll" (ByVal index As Int32, ByVal id As String) As Int32
 Declare Function ENsetpatternid Lib "epanet2.dll" (ByVal index As Int32, ByVal newid As String) As Int32
 Declare Function ENgetpatternlen Lib "epanet2.dll" (ByVal index As Int32, len_ As Int32) As Int32
 Declare Function ENgetpatternvalue Lib "epanet2.dll" (ByVal index As Int32, ByVal period As Int32, value As Single) As Int32
 Declare Function ENsetpatternvalue Lib "epanet2.dll" (ByVal index As Int32, ByVal period As Int32, ByVal value As Single) As Int32
 Declare Function ENgetaveragepatternvalue Lib "epanet2.dll" (ByVal index As Int32, value As Single) As Int32
 Declare Function ENsetpattern Lib "epanet2.dll" (ByVal index As Int32, values As Any, ByVal len_ As Int32) As Int32

'Data Curve Functions
 Declare Function ENaddcurve Lib "epanet2.dll" (ByVal id As String) As Int32
 Declare Function ENdeletecurve Lib "epanet2.dll" (ByVal index As Int32) As Int32
 Declare Function ENgetcurveindex Lib "epanet2.dll" (ByVal id As String, index As Int32) As Int32
 Declare Function ENgetcurveid Lib "epanet2.dll" (ByVal index As Int32, ByVal id As String) As Int32
 Declare Function ENsetcurveid Lib "epanet2.dll" (ByVal index As Int32, ByVal newid As String) As Int32
 Declare Function ENgetcurvelen Lib "epanet2.dll" (ByVal index As Int32, len_ As Int32) As Int32
 Declare Function ENgetcurvetype Lib "epanet2.dll" (ByVal index As Int32, type_ As Int32) As Int32
 Declare Function ENsetcurvetype Lib "epanet2.dll" (ByVal index As Int32, ByVal type_ As Int32) As Int32 
 Declare Function ENgetcurvevalue Lib "epanet2.dll" (ByVal curveIndex As Int32, ByVal pointIndex As Int32, x As Single, y As Single) As Int32
 Declare Function ENsetcurvevalue Lib "epanet2.dll" (ByVal curveIndex As Int32, ByVal pointIndex As Int32, ByVal x As Single, ByVal y As Single) As Int32
 Declare Function ENgetcurve Lib "epanet2.dll" (ByVal index As Int32, ByVal id As String, nPoints As Int32, xValues As Any, yValues As Any) As Int32
 Declare Function ENsetcurve Lib "epanet2.dll" (ByVal index As Int32, xValues As Any, yValues As Any, ByVal nPoints As Int32) As Int32

'Simple Control Functions
 Declare Function ENaddcontrol Lib "epanet2.dll" (ByVal type_ As Int32, ByVal linkIndex As Int32, ByVal setting As Single, ByVal nodeIndex As Int32, ByVal level As Single, index As Int32) As Int32
 Declare Function ENdeletecontrol Lib "epanet2.dll" (ByVal index As Int32) As Int32
 Declare Function ENgetcontrol Lib "epanet2.dll" (ByVal index As Int32, type_ As Int32, linkIndex As Int32, setting As Single, nodeIndex As Int32, level As Single) As Int32
 Declare Function ENsetcontrol Lib "epanet2.dll" (ByVal index As Int32, ByVal type_ As Int32, ByVal linkIndex As Int32, ByVal setting As Single, ByVal nodeIndex As Int32, ByVal level As Single) As Int32

'Rule-Based Control Functions
 Declare Function ENaddrule Lib "epanet2.dll" (ByVal rule As String) As Int32
 Declare Function ENdeleterule Lib "epanet2.dll" (ByVal index As Int32) As Int32
 Declare Function ENgetrule Lib "epanet2.dll" (ByVal index As Int32, nPremises As Int32, nThenActions As Int32, nElseActions As Int32, priority As Single) As Int32
 Declare Function ENgetruleID Lib "epanet2.dll" (ByVal index As Int32, ByVal id As String) As Int32
 Declare Function ENsetrulepriority Lib "epanet2.dll" (ByVal index As Int32, ByVal priority As Single) As Int32
 Declare Function ENgetpremise Lib "epanet2.dll" (ByVal ruleIndex As Int32, ByVal premiseIndex As Int32, logop As Int32, object As Int32, objIndex As Int32, variable As Int32, relop As Int32, status As Int32, value As Single) As Int32
 Declare Function ENsetpremise Lib "epanet2.dll" (ByVal ruleIndex As Int32, ByVal premiseIndex As Int32, ByVal logop As Int32, ByVal object As Int32, ByVal objIndex As Int32, ByVal variable As Int32, ByVal relop As Int32, ByVal status As Int32, ByVal value As Single) As Int32
 Declare Function ENsetpremiseindex Lib "epanet2.dll" (ByVal ruleIndex As Int32, ByVal premiseIndex As Int32, ByVal objIndex As Int32) As Int32
 Declare Function ENsetpremisestatus Lib "epanet2.dll" (ByVal ruleIndex As Int32, ByVal premiseIndex As Int32, ByVal status As Int32) As Int32
 Declare Function ENsetpremisevalue Lib "epanet2.dll" (ByVal ruleIndex As Int32, ByVal premiseIndex As Int32, ByVal value As Single) As Int32
 Declare Function ENgetthenaction Lib "epanet2.dll" (ByVal ruleIndex As Int32, ByVal actionIndex As Int32, linkIndex As Int32, status As Int32, setting As Single) As Int32
 Declare Function ENsetthenaction Lib "epanet2.dll" (ByVal ruleIndex As Int32, ByVal actionIndex As Int32, ByVal linkIndex As Int32, ByVal status As Int32, ByVal setting As Single) As Int32
 Declare Function ENgetelseaction Lib "epanet2.dll" (ByVal ruleIndex As Int32, ByVal actionIndex As Int32, linkIndex As Int32, status As Int32, setting As Single) As Int32
 Declare Function ENsetelseaction Lib "epanet2.dll" (ByVal ruleIndex As Int32, ByVal actionIndex As Int32, ByVal linkIndex As Int32, ByVal status As Int32, ByVal setting As Single) As Int32

End Module<|MERGE_RESOLUTION|>--- conflicted
+++ resolved
@@ -65,11 +65,8 @@
 Public Const EN_PUMP_ECURVE = 20
 Public Const EN_PUMP_ECOST = 21
 Public Const EN_PUMP_EPAT = 22
-<<<<<<< HEAD
-Public Const EN_GPV_CURVE = 23
-=======
 Public Const EN_LINK_INCONTROL = 23
->>>>>>> bdac8d37
+Public Const EN_GPV_CURVE = 24
 
 Public Const EN_DURATION = 0      ' Time parameters
 Public Const EN_HYDSTEP = 1
