
'EPANET2.VB
'
'Declarations of functions in the EPANET PROGRAMMERs TOOLKIT
'(EPANET2.DLL) for use with VB.Net.

<<<<<<< HEAD
'Last updated on 01/14/2019
=======
'Last updated on 01/08/2019
>>>>>>> 414db4d7

Imports System.Runtime.InteropServices
Imports System.Text

Module Epanet2

' These are codes used by the DLL functions
Public Const EN_ELEVATION = 0     ' Node parameters
Public Const EN_BASEDEMAND = 1
Public Const EN_PATTERN = 2
Public Const EN_EMITTER = 3
Public Const EN_INITQUAL = 4
Public Const EN_SOURCEQUAL = 5
Public Const EN_SOURCEPAT = 6
Public Const EN_SOURCETYPE = 7
Public Const EN_TANKLEVEL = 8
Public Const EN_DEMAND = 9
Public Const EN_HEAD = 10
Public Const EN_PRESSURE = 11
Public Const EN_QUALITY = 12
Public Const EN_SOURCEMASS = 13
Public Const EN_INITVOLUME = 14
Public Const EN_MIXMODEL = 15
Public Const EN_MIXZONEVOL = 16

Public Const EN_TANKDIAM = 17
Public Const EN_MINVOLUME = 18
Public Const EN_VOLCURVE = 19
Public Const EN_MINLEVEL = 20
Public Const EN_MAXLEVEL = 21
Public Const EN_MIXFRACTION = 22
Public Const EN_TANK_KBULK = 23

Public Const EN_TANKVOLUME = 24 'ES
Public Const EN_MAXVOLUME = 25

Public Const EN_DIAMETER = 0      ' Link parameters
Public Const EN_LENGTH = 1
Public Const EN_ROUGHNESS = 2
Public Const EN_MINORLOSS = 3
Public Const EN_INITSTATUS = 4
Public Const EN_INITSETTING = 5
Public Const EN_KBULK = 6
Public Const EN_KWALL = 7
Public Const EN_FLOW = 8
Public Const EN_VELOCITY = 9
Public Const EN_HEADLOSS = 10
Public Const EN_STATUS = 11
Public Const EN_SETTING = 12
Public Const EN_ENERGY = 13
Public Const EN_LINKQUAL = 14
Public Const EN_LINKPATTERN = 15

Public Const EN_PUMP_STATE = 16
Public Const EN_PUMP_EFFIC = 17
Public Const EN_PUMP_POWER = 18
Public Const EN_PUMP_HCURVE = 19
Public Const EN_PUMP_ECURVE = 20
Public Const EN_PUMP_ECOST = 21
Public Const EN_PUMP_EPAT = 22

Public Const EN_DURATION = 0      ' Time parameters
Public Const EN_HYDSTEP = 1
Public Const EN_QUALSTEP = 2
Public Const EN_PATTERNSTEP = 3
Public Const EN_PATTERNSTART = 4
Public Const EN_REPORTSTEP = 5
Public Const EN_REPORTSTART = 6
Public Const EN_RULESTEP = 7
Public Const EN_STATISTIC = 8
Public Const EN_PERIODS = 9
Public Const EN_STARTTIME = 10
Public Const EN_HTIME = 11
Public Const EN_QTIME = 12
Public Const EN_HALTFLAG = 13
Public Const EN_NEXTEVENT = 14
Public Const EN_NEXTEVENTTANK = 15

Public Const EN_ITERATIONS = 0
Public Const EN_RELATIVEERROR = 1
Public Const EN_MAXHEADERROR = 2
Public Const EN_MAXFLOWCHANGE = 3
Public Const EN_MASSBALANCE = 4

Public Const EN_NODECOUNT = 0     'Component counts
Public Const EN_TANKCOUNT = 1
Public Const EN_LINKCOUNT = 2
Public Const EN_PATCOUNT = 3
Public Const EN_CURVECOUNT = 4
Public Const EN_CONTROLCOUNT = 5
Public Const EN_RULECOUNT = 6

Public Const EN_JUNCTION = 0      ' Node types
Public Const EN_RESERVOIR = 1
Public Const EN_TANK = 2

Public Const EN_CVPIPE = 0        ' Link types
Public Const EN_PIPE = 1
Public Const EN_PUMP = 2
Public Const EN_PRV = 3
Public Const EN_PSV = 4
Public Const EN_PBV = 5
Public Const EN_FCV = 6
Public Const EN_TCV = 7
Public Const EN_GPV = 8

Public Const EN_NONE = 0          ' Quality analysis types
Public Const EN_CHEM = 1
Public Const EN_AGE = 2
Public Const EN_TRACE = 3

Public Const EN_CONCEN = 0        ' Source quality types
Public Const EN_MASS = 1
Public Const EN_SETPOINT = 2
Public Const EN_FLOWPACED = 3

Public Const EN_HW = 0            ' Head loss formulas
Public Const EN_DW = 1
Public Const EN_CM = 2

Public Const EN_CFS = 0           ' Flow units types
Public Const EN_GPM = 1
Public Const EN_MGD = 2
Public Const EN_IMGD = 3
Public Const EN_AFD = 4
Public Const EN_LPS = 5
Public Const EN_LPM = 6
Public Const EN_MLD = 7
Public Const EN_CMH = 8
Public Const EN_CMD = 9

Public Const EN_DDA = 0           ' Demand driven analysis
Public Const EN_PDA = 1           ' Pressure driven analysis

Public Const EN_TRIALS = 0        ' Hydraulic options
Public Const EN_ACCURACY = 1
Public Const EN_TOLERANCE = 2
Public Const EN_EMITEXPON = 3
Public Const EN_DEMANDMULT = 4
Public Const EN_HEADERROR = 5
Public Const EN_FLOWCHANGE = 6
Public Const EN_DEMANDDEFPAT = 7
Public Const EN_HEADLOSSFORM = 8
Public Const EN_GLOBALEFFIC = 9
Public Const EN_GLOBALPRICE = 10
Public Const EN_GLOBALPATTERN = 11
Public Const EN_DEMANDCHARGE = 12

Public Const EN_LOWLEVEL = 0      ' Control types
Public Const EN_HILEVEL = 1
Public Const EN_TIMER = 2
Public Const EN_TIMEOFDAY = 3

Public Const EN_AVERAGE = 1       ' Time statistic types
Public Const EN_MINIMUM = 2
Public Const EN_MAXIMUM = 3
Public Const EN_RANGE = 4

Public Const EN_MIX1 = 0          ' Tank mixing models
Public Const EN_MIX2 = 1
Public Const EN_FIFO = 2
Public Const EN_LIFO = 3

Public Const EN_NOSAVE = 0        ' Save-results-to-file flag
Public Const EN_SAVE = 1
Public Const EN_INITFLOW = 10     ' Re-initialize flow flag
Public Const EN_SAVE_AND_INIT = 11

Public Const EN_CONST_HP = 0      ' Constant horsepower pump curve
Public Const EN_POWER_FUNC = 1    ' Power function pump curve
Public Const EN_CUSTOM = 2        ' User-defined custom pump curve
Public Const EN_NOCURVE = 3       ' No pump curve

Public Const EN_VOLUME_CURVE = 0  ' Volume curve
Public Const EN_PUMP_CURVE = 1    ' Pump curve
Public Const EN_EFFIC_CURVE = 2   ' Efficiency curve
Public Const EN_HLOSS_CURVE = 3   ' Head loss curve
Public Const EN_GENERIC_CURVE = 4 ' Generic curve

Public Const EN_UNCONDITIONAL = 0 ' Unconditional object deletion
Public Const EN_CONDITIONAL   = 1 ' Conditional object deletion

Public Const EN_NO_REPORT = 0     ' No status report
Public Const EN_NORMAL_REPORT = 1 ' Normal status report
Public Const EN_FULL_REPORT = 2   ' Full status report

Public Const EN_R_NODE   = 6      ' Rule objects
Public Const EN_R_LINK   = 7
Public Const EN_R_SYSTEM = 8

Public Const EN_R_DEMAND    = 0   ' Rule variables
Public Const EN_R_HEAD      = 1
Public Const EN_R_GRADE     = 2
Public Const EN_R_LEVEL     = 3
Public Const EN_R_PRESSURE  = 4
Public Const EN_R_FLOW      = 5
Public Const EN_R_STATUS    = 6
Public Const EN_R_SETTING   = 7
Public Const EN_R_POWER     = 8
Public Const EN_R_TIME      = 9
Public Const EN_R_CLOCKTIME = 10
Public Const EN_R_FILLTIME  = 11
Public Const EN_R_DRAINTIME = 12

Public Const EN_R_EQ    = 0       ' Rule operators
Public Const EN_R_NE    = 1
Public Const EN_R_LE    = 2
Public Const EN_R_GE    = 3
Public Const EN_R_LT    = 4
Public Const EN_R_GT    = 5
Public Const EN_R_IS    = 6
Public Const EN_R_NOT   = 7
Public Const EN_R_BELOW = 8
Public Const EN_R_ABOVE = 9

Public Const EN_R_IS_OPEN   = 1   ' Rule status types
Public Const EN_R_IS_CLOSED = 2
Public Const EN_R_IS_ACTIVE = 3

'These are the external functions that comprise the DLL

'System Functions
 Declare Function ENgetversion Lib "epanet2.dll" (value As Int32) As Int32
 Declare Function ENepanet Lib "epanet2.dll" (ByVal inpFile As String, ByVal rptFile As String, ByVal outFile As String, ByVal pviewprog As Any) As Int32
 Declare Function ENinit Lib "epanet2.dll" (ByVal rptFile As String, ByVal outFile As String, ByVal unitsType As Int32, ByVal headlossType As Int32) As Int32
 Declare Function ENopen Lib "epanet2.dll" (ByVal inpFile As String, ByVal rptFile As String, ByVal outFile As String) As Int32
 Declare Function ENsaveinpfile Lib "epanet2.dll" (ByVal filename As String) As Int32
 Declare Function ENclose Lib "epanet2.dll" () As Int32

'Hydraulic Analysis Functions
 Declare Function ENsolveH Lib "epanet2.dll" () As Int32
 Declare Function ENsaveH Lib "epanet2.dll" () As Int32
 Declare Function ENopenH Lib "epanet2.dll" () As Int32
 Declare Function ENinitH Lib "epanet2.dll" (ByVal initFlag As Int32) As Int32
 Declare Function ENrunH Lib "epanet2.dll" (currentTime As Int32) As Int32
 Declare Function ENnextH Lib "epanet2.dll" (tStep As Int32) As Int32
 Declare Function ENcloseH Lib "epanet2.dll" () As Int32
 Declare Function ENsavehydfile Lib "epanet2.dll" (ByVal filename As String) As Int32
 Declare Function ENusehydfile Lib "epanet2.dll" (ByVal filename As String) As Int32

'Water Quality Analysis Functions
 Declare Function ENsolveQ Lib "epanet2.dll" () As Int32
 Declare Function ENopenQ Lib "epanet2.dll" () As Int32
 Declare Function ENinitQ Lib "epanet2.dll" (ByVal saveFlag As Int32) As Int32
 Declare Function ENrunQ Lib "epanet2.dll" (currentTime As Int32) As Int32
 Declare Function ENnextQ Lib "epanet2.dll" (tStep As Int32) As Int32
 Declare Function ENstepQ Lib "epanet2.dll" (timeLeft As Int32) As Int32
 Declare Function ENcloseQ Lib "epanet2.dll" () As Int32

'Reporting Functions
 Declare Function ENwriteline Lib "epanet2.dll" (ByVal line As String) As Int32
 Declare Function ENreport Lib "epanet2.dll" () As Int32
 Declare Function ENresetreport Lib "epanet2.dll" () As Int32
 Declare Function ENsetreport Lib "epanet2.dll" (ByVal format As String) As Int32
 Declare Function ENsetstatusreport Lib "epanet2.dll" (ByVal level As Int32) As Int32
 Declare Function ENgetcount Lib "epanet2.dll" (ByVal object As Int32, count As Int32) As Int32
 Declare Function ENgeterror Lib "epanet2.dll" (ByVal errcode As Int32, ByVal errmsg As String, ByVal maxLen As Int32) As Int32
 Declare Function ENgetstatistic Lib "epanet2.dll" (ByVal type As Int32, ByRef value As Single) As Int32

'Analysis Options Functions
 Declare Function ENgetoption Lib "epanet2.dll" (ByVal option As Int32, value As Single) As Int32
 Declare Function ENsetoption Lib "epanet2.dll" (ByVal option As Int32, ByVal value As Single) As Int32
 Declare Function ENgetflowunits Lib "epanet2.dll" (units As Int32) As Int32
 Declare Function ENsetflowunits Lib "epanet2.dll" (ByVal units As Int32) As Int32
 Declare Function ENgettimeparam Lib "epanet2.dll" (ByVal param As Int32, value As Int32) As Int32
 Declare Function ENsettimeparam Lib "epanet2.dll" (ByVal param As Int32, ByVal value As Int32) As Int32
 Declare Function ENgetqualinfo Lib "epanet2.dll" (qualType As Int32, ByVal chemName As String, ByVal chemUnits As String, traceNode As Int32) As Int32
 Declare Function ENgetqualtype Lib "epanet2.dll" (qualType As Int32, traceNode As Int32) As Int32
 Declare Function ENsetqualtype Lib "epanet2.dll" (ByVal qualType As Int32, ByVal chemName As String, ByVal chemUnits As String, ByVal traceNode As String) As Int32

'Node Functions
 Declare Function ENaddnode Lib "epanet2.dll" (ByVal id As String, ByVal nodeType As Int32) As Int32
 Declare Function ENdeletenode Lib "epanet2.dll" (ByVal index As Int32, ByVal actionCode As Int32) As Int32
 Declare Function ENgetnodeindex Lib "epanet2.dll" (ByVal id As String, index As Int32) As Int32
 Declare Function ENgetnodeid Lib "epanet2.dll" (ByVal index As Int32, ByVal id As String) As Int32
 Declare Function ENsetnodeid Lib "epanet2.dll" (ByVal index As Int32, ByVal newid As String) As Int32
 Declare Function ENgetnodetype Lib "epanet2.dll" (ByVal index As Int32, nodeType As Int32) As Int32
 Declare Function ENgetnodevalue Lib "epanet2.dll" (ByVal index As Int32, ByVal property As Int32, value As Single) As Int32
 Declare Function ENsetnodevalue Lib "epanet2.dll" (ByVal index As Int32, ByVal property As Int32, ByVal value As Single) As Int32
 Declare Function ENsetjuncdata Lib "epanet2.dll" (ByVal index As Int32, ByVal elev As Single, ByVal dmnd As Single, ByVal dmndpat As String) As Int32
 Declare Function ENsettankdata Lib "epanet2.dll" (ByVal index As Int32, ByVal elev As Single, ByVal initlvl As Single, ByVal minlvl As Single, ByVal maxlvl As Single, ByVal diam As Single, ByVal minvol As Single, ByVal volcurve As String) As Int32
 Declare Function ENgetcoord Lib "epanet2.dll" (ByVal index As Int32, x As Single, y As Single) As Int32
 Declare Function ENsetcoord Lib "epanet2.dll" (ByVal index As Int32, ByVal x As Single, ByVal y As Single) As Int32
 
'Nodal Demand Functions
 Declare Function ENgetdemandmodel Lib "epanet2.dll" (type As Int32, pmin As Single, preq As Single, pexp As Single) As Int32
 Declare Function ENsetdemandmodel Lib "epanet2.dll" (ByVal type As Int32, ByVal pmin As Single, ByVal preq As Single, ByVal pexp As Single) As Int32
 Declare Function ENgetnumdemands Lib "epanet2.dll" (ByVal nodeIndex As Int32, numDemands As Int32) As Int32
 Declare Function ENgetbasedemand Lib "epanet2.dll" (ByVal nodeIndex As Int32, ByVal demandIndex As Int32, value As Single) As Int32
 Declare Function ENsetbasedemand Lib "epanet2.dll" (ByVal nodeIndex As Int32, ByVal demandIndex As Int32, ByVal BaseDemand As Single) As Int32
 Declare Function ENgetdemandpattern Lib "epanet2.dll" (ByVal nodeIndex As Int32, ByVal demandIndex As Int32, patIndex As Int32) As Int32
 Declare Function ENsetdemandpattern Lib "epanet2.dll" (ByVal nodeIndex As Int32, ByVal demandIndex As Int32, ByVal patIndex As Int32) As Int32
 Declare Function ENgetdemandname Lib "epanet2.dll" (ByVal nodeIndex As Int32, ByVal demandIndex As Int32, ByVal demandName As String) As Int32
 Declare Function ENsetdemandname Lib "epanet2.dll" (ByVal nodeIndex As Int32, ByVal demandIndex As Int32, ByVal demandName As String) As Int32

'Link Functions
 Declare Function ENaddlink Lib "epanet2.dll" (ByVal id As String, ByVal linkType As Int32, ByVal fromNode As String, ByVal toNode As String) As Int32
 Declare Function ENdeletelink Lib "epanet2.dll" (ByVal index As Int32, ByVal actionCode As Int32) As Int32
 Declare Function ENgetlinkindex Lib "epanet2.dll" (ByVal id As String, index As Int32) As Int32
 Declare Function ENgetlinkid Lib "epanet2.dll" (ByVal index As Int32, ByVal id As String) As Int32
 Declare Function ENsetlinkid Lib "epanet2.dll" (ByVal index As Int32, ByVal newid As String) As Int32
 Declare Function ENgetlinktype Lib "epanet2.dll" (ByVal index As Int32, linkType As Int32) As Int32
 Declare Function ENsetlinktype Lib "epanet2.dll" (index As Int32, ByVal linkType As Int32, ByVal actionCode As Int32) As Int32
 Declare Function ENgetlinknodes Lib "epanet2.dll" (ByVal index As Int32, node1 As Int32, node2 As Int32) As Int32
 Declare Function ENsetlinknodes Lib "epanet2.dll" (ByVal index As Int32, ByVal node1 As Int32, ByVal node2 As Int32) As Int32
 Declare Function ENgetlinkvalue Lib "epanet2.dll" (ByVal index As Int32, ByVal property As Int32, value As Single) As Int32
 Declare Function ENsetlinkvalue Lib "epanet2.dll" (ByVal index As Int32, ByVal property As Int32, ByVal value As Single) As Int32
 Declare Function ENsetpipedata Lib "epanet2.dll" (ByVal index As Int32, ByVal length As Single, ByVal diam As Single, ByVal rough As Single, ByVal mloss As Single) As Int32

'Pump Functions
 Declare Function ENgetheadcurveindex Lib "epanet2.dll" (ByVal linkIndex As Int32, curveIndex As Int32) As Int32
 Declare Function ENsetheadcurveindex Lib "epanet2.dll" (ByVal linkIndex As Int32, ByVal curveIndex As Int32) As Int32
 Declare Function ENgetpumptype Lib "epanet2.dll" (ByVal linkIndex As Int32, pumpType As Int32) As Int32

'Time Pattern Functions
 Declare Function ENaddpattern Lib "epanet2.dll" (ByVal id As String) As Int32
 Declare Function ENgetpatternindex Lib "epanet2.dll" (ByVal id As String, index As Int32) As Int32
 Declare Function ENgetpatternid Lib "epanet2.dll" (ByVal index As Int32, ByVal id As String) As Int32
 Declare Function ENgetpatternlen Lib "epanet2.dll" (ByVal index As Int32, len As Int32) As Int32
 Declare Function ENgetpatternvalue Lib "epanet2.dll" (ByVal index As Int32, ByVal period As Int32, value As Single) As Int32
 Declare Function ENsetpatternvalue Lib "epanet2.dll" (ByVal index As Int32, ByVal period As Int32, ByVal value As Single) As Int32
 Declare Function ENgetaveragepatternvalue Lib "epanet2.dll" (ByVal index As Int32, value As Single) As Int32
 Declare Function ENsetpattern Lib "epanet2.dll" (ByVal index As Int32, values As Any, ByVal len As Int32) As Int32

'Data Curve Functions
 Declare Function ENaddcurve Lib "epanet2.dll" (ByVal id As String) As Int32
 Declare Function ENgetcurveindex Lib "epanet2.dll" (ByVal id As String, index As Int32) As Int32
 Declare Function ENgetcurveid Lib "epanet2.dll" (ByVal index As Int32, ByVal id As String) As Int32
 Declare Function ENgetcurvelen Lib "epanet2.dll" (ByVal index As Int32, len As Int32) As Int32
 Declare Function ENgetcurvetype Lib "epanet2.dll" (ByVal index As Int32, type As Int32) As Int32
 Declare Function ENgetcurvevalue Lib "epanet2.dll" (ByVal curveIndex As Int32, ByVal pointIndex As Int32, x As Single, y As Single) As Int32
 Declare Function ENsetcurvevalue Lib "epanet2.dll" (ByVal curveIndex As Int32, ByVal pointIndex As Int32, ByVal x As Single, ByVal y As Single) As Int32
 Declare Function ENgetcurve Lib "epanet2.dll" (ByVal index As Int32, ByVal id As String, nPoints As Int32, xValues As Any, yValues As Any) As Int32
 Declare Function ENsetcurve Lib "epanet2.dll" (ByVal index As Int32, xValues As Any, yValues As Any, ByVal nPoints As Int32) As Int32

'Simple Control Functions
 Declare Function ENaddcontrol Lib "epanet2.dll" (ByVal type As Int32, ByVal linkIndex As Int32, ByVal setting As Single, ByVal nodeIndex As Int32, ByVal level As Single, index As Int32) As Int32
 Declare Function ENdeletecontrol Lib "epanet2.dll" (ByVal index As Int32) As Int32
 Declare Function ENgetcontrol Lib "epanet2.dll" (ByVal index As Int32, type As Int32, linkIndex As Int32, setting As Single, nodeIndex As Int32, level As Single) As Int32
 Declare Function ENsetcontrol Lib "epanet2.dll" (ByVal index As Int32, ByVal type As Int32, ByVal linkIndex As Int32, ByVal setting As Single, ByVal nodeIndex As Int32, ByVal level As Single) As Int32

'Rule-Based Control Functions
 Declare Function ENaddrule Lib "epanet2.dll" (ByVal rule As String) As Int32
 Declare Function ENdeleterule Lib "epanet2.dll" (ByVal index As Int32) As Int32
 Declare Function ENgetrule Lib "epanet2.dll" (ByVal index As Int32, nPremises As Int32, nThenActions As Int32, nElseActions As Int32, priority As Single) As Int32
 Declare Function ENgetruleID Lib "epanet2.dll" (ByVal index As Int32, ByVal id As String) As Int32
 Declare Function ENsetrulepriority Lib "epanet2.dll" (ByVal index As Int32, ByVal priority As Single) As Int32
 Declare Function ENgetpremise Lib "epanet2.dll" (ByVal ruleIndex As Int32, ByVal premiseIndex As Int32, logop As Int32, object As Int32, objIndex As Int32, variable As Int32, relop As Int32, status As Int32, value As Single) As Int32
 Declare Function ENsetpremise Lib "epanet2.dll" (ByVal ruleIndex As Int32, ByVal premiseIndex As Int32, ByVal logop As Int32, ByVal object As Int32, ByVal objIndex As Int32, ByVal variable As Int32, ByVal relop As Int32, ByVal status As Int32, ByVal value As Single) As Int32
 Declare Function ENsetpremiseindex Lib "epanet2.dll" (ByVal ruleIndex As Int32, ByVal premiseIndex As Int32, ByVal objIndex As Int32) As Int32
 Declare Function ENsetpremisestatus Lib "epanet2.dll" (ByVal ruleIndex As Int32, ByVal premiseIndex As Int32, ByVal status As Int32) As Int32
 Declare Function ENsetpremisevalue Lib "epanet2.dll" (ByVal ruleIndex As Int32, ByVal premiseIndex As Int32, ByVal value As Single) As Int32
 Declare Function ENgetthenaction Lib "epanet2.dll" (ByVal ruleIndex As Int32, ByVal actionIndex As Int32, linkIndex As Int32, status As Int32, setting As Single) As Int32
 Declare Function ENsetthenaction Lib "epanet2.dll" (ByVal ruleIndex As Int32, ByVal actionIndex As Int32, ByVal linkIndex As Int32, ByVal status As Int32, ByVal setting As Single) As Int32
 Declare Function ENgetelseaction Lib "epanet2.dll" (ByVal ruleIndex As Int32, ByVal actionIndex As Int32, linkIndex As Int32, status As Int32, setting As Single) As Int32
 Declare Function ENsetelseaction Lib "epanet2.dll" (ByVal ruleIndex As Int32, ByVal actionIndex As Int32, ByVal linkIndex As Int32, ByVal status As Int32, ByVal setting As Single) As Int32

End Module<|MERGE_RESOLUTION|>--- conflicted
+++ resolved
@@ -4,11 +4,7 @@
 'Declarations of functions in the EPANET PROGRAMMERs TOOLKIT
 '(EPANET2.DLL) for use with VB.Net.
 
-<<<<<<< HEAD
 'Last updated on 01/14/2019
-=======
-'Last updated on 01/08/2019
->>>>>>> 414db4d7
 
 Imports System.Runtime.InteropServices
 Imports System.Text
@@ -266,11 +262,11 @@
  Declare Function ENsetstatusreport Lib "epanet2.dll" (ByVal level As Int32) As Int32
  Declare Function ENgetcount Lib "epanet2.dll" (ByVal object As Int32, count As Int32) As Int32
  Declare Function ENgeterror Lib "epanet2.dll" (ByVal errcode As Int32, ByVal errmsg As String, ByVal maxLen As Int32) As Int32
- Declare Function ENgetstatistic Lib "epanet2.dll" (ByVal type As Int32, ByRef value As Single) As Int32
+ Declare Function ENgetstatistic Lib "epanet2.dll" (ByVal type_ As Int32, ByRef value As Single) As Int32
 
 'Analysis Options Functions
- Declare Function ENgetoption Lib "epanet2.dll" (ByVal option As Int32, value As Single) As Int32
- Declare Function ENsetoption Lib "epanet2.dll" (ByVal option As Int32, ByVal value As Single) As Int32
+ Declare Function ENgetoption Lib "epanet2.dll" (ByVal option_ As Int32, value As Single) As Int32
+ Declare Function ENsetoption Lib "epanet2.dll" (ByVal option_ As Int32, ByVal value As Single) As Int32
  Declare Function ENgetflowunits Lib "epanet2.dll" (units As Int32) As Int32
  Declare Function ENsetflowunits Lib "epanet2.dll" (ByVal units As Int32) As Int32
  Declare Function ENgettimeparam Lib "epanet2.dll" (ByVal param As Int32, value As Int32) As Int32
@@ -294,8 +290,8 @@
  Declare Function ENsetcoord Lib "epanet2.dll" (ByVal index As Int32, ByVal x As Single, ByVal y As Single) As Int32
  
 'Nodal Demand Functions
- Declare Function ENgetdemandmodel Lib "epanet2.dll" (type As Int32, pmin As Single, preq As Single, pexp As Single) As Int32
- Declare Function ENsetdemandmodel Lib "epanet2.dll" (ByVal type As Int32, ByVal pmin As Single, ByVal preq As Single, ByVal pexp As Single) As Int32
+ Declare Function ENgetdemandmodel Lib "epanet2.dll" (type_ As Int32, pmin As Single, preq As Single, pexp As Single) As Int32
+ Declare Function ENsetdemandmodel Lib "epanet2.dll" (ByVal type_ As Int32, ByVal pmin As Single, ByVal preq As Single, ByVal pexp As Single) As Int32
  Declare Function ENgetnumdemands Lib "epanet2.dll" (ByVal nodeIndex As Int32, numDemands As Int32) As Int32
  Declare Function ENgetbasedemand Lib "epanet2.dll" (ByVal nodeIndex As Int32, ByVal demandIndex As Int32, value As Single) As Int32
  Declare Function ENsetbasedemand Lib "epanet2.dll" (ByVal nodeIndex As Int32, ByVal demandIndex As Int32, ByVal BaseDemand As Single) As Int32
@@ -327,28 +323,28 @@
  Declare Function ENaddpattern Lib "epanet2.dll" (ByVal id As String) As Int32
  Declare Function ENgetpatternindex Lib "epanet2.dll" (ByVal id As String, index As Int32) As Int32
  Declare Function ENgetpatternid Lib "epanet2.dll" (ByVal index As Int32, ByVal id As String) As Int32
- Declare Function ENgetpatternlen Lib "epanet2.dll" (ByVal index As Int32, len As Int32) As Int32
+ Declare Function ENgetpatternlen Lib "epanet2.dll" (ByVal index As Int32, len_ As Int32) As Int32
  Declare Function ENgetpatternvalue Lib "epanet2.dll" (ByVal index As Int32, ByVal period As Int32, value As Single) As Int32
  Declare Function ENsetpatternvalue Lib "epanet2.dll" (ByVal index As Int32, ByVal period As Int32, ByVal value As Single) As Int32
  Declare Function ENgetaveragepatternvalue Lib "epanet2.dll" (ByVal index As Int32, value As Single) As Int32
- Declare Function ENsetpattern Lib "epanet2.dll" (ByVal index As Int32, values As Any, ByVal len As Int32) As Int32
+ Declare Function ENsetpattern Lib "epanet2.dll" (ByVal index As Int32, values As Any, ByVal len_ As Int32) As Int32
 
 'Data Curve Functions
  Declare Function ENaddcurve Lib "epanet2.dll" (ByVal id As String) As Int32
  Declare Function ENgetcurveindex Lib "epanet2.dll" (ByVal id As String, index As Int32) As Int32
  Declare Function ENgetcurveid Lib "epanet2.dll" (ByVal index As Int32, ByVal id As String) As Int32
- Declare Function ENgetcurvelen Lib "epanet2.dll" (ByVal index As Int32, len As Int32) As Int32
- Declare Function ENgetcurvetype Lib "epanet2.dll" (ByVal index As Int32, type As Int32) As Int32
+ Declare Function ENgetcurvelen Lib "epanet2.dll" (ByVal index As Int32, len_ As Int32) As Int32
+ Declare Function ENgetcurvetype Lib "epanet2.dll" (ByVal index As Int32, type_ As Int32) As Int32
  Declare Function ENgetcurvevalue Lib "epanet2.dll" (ByVal curveIndex As Int32, ByVal pointIndex As Int32, x As Single, y As Single) As Int32
  Declare Function ENsetcurvevalue Lib "epanet2.dll" (ByVal curveIndex As Int32, ByVal pointIndex As Int32, ByVal x As Single, ByVal y As Single) As Int32
  Declare Function ENgetcurve Lib "epanet2.dll" (ByVal index As Int32, ByVal id As String, nPoints As Int32, xValues As Any, yValues As Any) As Int32
  Declare Function ENsetcurve Lib "epanet2.dll" (ByVal index As Int32, xValues As Any, yValues As Any, ByVal nPoints As Int32) As Int32
 
 'Simple Control Functions
- Declare Function ENaddcontrol Lib "epanet2.dll" (ByVal type As Int32, ByVal linkIndex As Int32, ByVal setting As Single, ByVal nodeIndex As Int32, ByVal level As Single, index As Int32) As Int32
+ Declare Function ENaddcontrol Lib "epanet2.dll" (ByVal type_ As Int32, ByVal linkIndex As Int32, ByVal setting As Single, ByVal nodeIndex As Int32, ByVal level As Single, index As Int32) As Int32
  Declare Function ENdeletecontrol Lib "epanet2.dll" (ByVal index As Int32) As Int32
  Declare Function ENgetcontrol Lib "epanet2.dll" (ByVal index As Int32, type As Int32, linkIndex As Int32, setting As Single, nodeIndex As Int32, level As Single) As Int32
- Declare Function ENsetcontrol Lib "epanet2.dll" (ByVal index As Int32, ByVal type As Int32, ByVal linkIndex As Int32, ByVal setting As Single, ByVal nodeIndex As Int32, ByVal level As Single) As Int32
+ Declare Function ENsetcontrol Lib "epanet2.dll" (ByVal index As Int32, ByVal type_ As Int32, ByVal linkIndex As Int32, ByVal setting As Single, ByVal nodeIndex As Int32, ByVal level As Single) As Int32
 
 'Rule-Based Control Functions
  Declare Function ENaddrule Lib "epanet2.dll" (ByVal rule As String) As Int32
