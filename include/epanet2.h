/** @file epanet2.h
 @see http://github.com/openwateranalytics/epanet
 
 */

/*
 *******************************************************************
 
 EPANET2.H - Prototypes for EPANET Functions Exported to DLL Toolkit
 
 VERSION:    2.00
 DATE:       5/8/00
 10/25/00
 3/1/01
 8/15/07    (2.00.11)
 2/14/08    (2.00.12)
 AUTHORS:     L. Rossman - US EPA - NRMRL
              OpenWaterAnalytics members: see git stats for contributors
 
 *******************************************************************
 */


#ifndef EPANET2_H
#define EPANET2_H

// the toolkit can be compiled with support for double-precision as well.
// just make sure that you use the correct #define in your client code.
#ifndef EN_API_FLOAT_TYPE
  #define EN_API_FLOAT_TYPE float
#endif

#ifdef WITH_GENX
  #include "epanet_export.h"
#else 
  // --- define WINDOWS
  #undef WINDOWS
  #ifdef _WIN32
    #define WINDOWS
  #endif
  #ifdef __WIN32__
    #define WINDOWS
  #endif

  // --- define DLLEXPORT
  #ifndef DLLEXPORT
    #ifdef WINDOWS
      #ifdef __cplusplus
        #define DLLEXPORT __declspec(dllexport)
      #else
        #define DLLEXPORT __declspec(dllexport) __stdcall
      #endif // __cplusplus
    #elif defined(CYGWIN)
      #define DLLEXPORT __stdcall
    #elif defined(__APPLE__)
      #ifdef __cplusplus
        #define DLLEXPORT
      #else
        #define DLLEXPORT
      #endif
    #else
      #define DLLEXPORT
    #endif
  #endif
#endif


// --- Define the EPANET toolkit constants

/// Node property codes
typedef enum {
  EN_ELEVATION    = 0, /**< Node Elevation */
  EN_BASEDEMAND   = 1, /**< Node Base Demand, from last demand category */
  EN_PATTERN      = 2, /**< Node Demand Pattern */
  EN_EMITTER      = 3, /**< Node Emitter Coefficient */
  EN_INITQUAL     = 4, /**< Node initial quality */
  EN_SOURCEQUAL   = 5, /**< Node source quality */
  EN_SOURCEPAT    = 6, /**< Node source pattern index */
  EN_SOURCETYPE   = 7, /**< Node source type */
  EN_TANKLEVEL    = 8, /**< Tank Level */
  EN_DEMAND       = 9, /**< Node current simulated demand */
  EN_HEAD         = 10, /**< Node Head value */
  EN_PRESSURE     = 11, /**< Node pressure value */
  EN_QUALITY      = 12, /**< Node quality value */
  EN_SOURCEMASS   = 13, /**< Node source mass value */
  EN_INITVOLUME   = 14, /**< Tank or Reservoir initial volume */
  EN_MIXMODEL     = 15, /**< Tank mixing model */
  EN_MIXZONEVOL   = 16, /**< Tank mixing zone volume  */
  EN_TANKDIAM     = 17, /**< Tank diameter  */
  EN_MINVOLUME    = 18, /**< Tank minimum volume  */
  EN_VOLCURVE     = 19, /**< Tank volume curve index  */
  EN_MINLEVEL     = 20, /**< Tank minimum level  */
  EN_MAXLEVEL     = 21, /**< Tank maximum level  */
  EN_MIXFRACTION  = 22, /**< Tank mixing fraction  */
  EN_TANK_KBULK   = 23, /**< Tank bulk decay coefficient  */
  EN_TANKVOLUME   = 24, /**< Tank current volume  */
  EN_MAXVOLUME    = 25  /**< Tank maximum volume  */
} EN_NodeProperty;

/// Link property codes
typedef enum {
  EN_DIAMETER     = 0,
  EN_LENGTH       = 1,
  EN_ROUGHNESS    = 2,
  EN_MINORLOSS    = 3,
  EN_INITSTATUS   = 4,
  EN_INITSETTING  = 5,
  EN_KBULK        = 6,
  EN_KWALL        = 7,
  EN_FLOW         = 8,
  EN_VELOCITY     = 9,
  EN_HEADLOSS     = 10,
  EN_STATUS       = 11,
  EN_SETTING      = 12,
  EN_ENERGY       = 13,
  EN_LINKQUAL     = 14,
  EN_LINKPATTERN  = 15,
  EN_EFFICIENCY   = 16,
  EN_HEADCURVE    = 17,
  EN_EFFICIENCYCURVE = 18,
  EN_PRICEPATTERN = 19,
  EN_STATE        = 20,
  EN_CONST_POWER  = 21,
  EN_SPEED        = 22
} EN_LinkProperty;

/// Time parameter codes
typedef enum {
  EN_DURATION     = 0,
  EN_HYDSTEP      = 1,
  EN_QUALSTEP     = 2,
  EN_PATTERNSTEP  = 3,
  EN_PATTERNSTART = 4,
  EN_REPORTSTEP   = 5,
  EN_REPORTSTART  = 6,
  EN_RULESTEP     = 7,
  EN_STATISTIC    = 8,
  EN_PERIODS      = 9,
  EN_STARTTIME    = 10,
  EN_HTIME        = 11,
  EN_QTIME        = 12,
  EN_HALTFLAG     = 13,
  EN_NEXTEVENT    = 14,
  EN_NEXTEVENTIDX = 15
} EN_TimeProperty;

typedef enum {
  EN_ITERATIONS    = 0,
  EN_RELATIVEERROR = 1,
  EN_MAXHEADERROR  = 2,
  EN_MAXFLOWCHANGE = 3
} EN_AnalysisStatistic;

typedef enum {
  EN_NODECOUNT    = 0,   /**< Number of Nodes (Juntions + Tanks + Reservoirs) */
  EN_TANKCOUNT    = 1,   /**< Number of Tanks and Reservoirs */
  EN_LINKCOUNT    = 2,   /**< Number of Links (Pipes + Pumps + Valves) */
  EN_PATCOUNT     = 3,   /**< Number of Time Patterns */
  EN_CURVECOUNT   = 4,   /**< Number of Curves */
  EN_CONTROLCOUNT = 5,   /**< Number of Control Statements */
  EN_RULECOUNT	  = 6    /**< Number of Rule-based Control Statements */
} EN_CountType;

typedef enum {
  EN_JUNCTION    = 0,
  EN_RESERVOIR   = 1,
  EN_TANK        = 2
} EN_NodeType;

typedef enum {
  EN_CVPIPE       = 0,   /* Link types. */
  EN_PIPE         = 1,   /* See LinkType in TYPES.H */
  EN_PUMP         = 2,
  EN_PRV          = 3,
  EN_PSV          = 4,
  EN_PBV          = 5,
  EN_FCV          = 6,
  EN_TCV          = 7,
  EN_GPV          = 8
} EN_LinkType;

typedef enum {
  EN_NONE        = 0,    /* Quality analysis types. */
  EN_CHEM        = 1,    /* See QualType in TYPES.H */
  EN_AGE         = 2,
  EN_TRACE       = 3
} EN_QualityType;

typedef enum {
  EN_CONCEN      = 0,    /* Source quality types.      */
  EN_MASS        = 1,    /* See SourceType in TYPES.H. */
  EN_SETPOINT    = 2,
  EN_FLOWPACED   = 3
} EN_SourceType;

typedef enum {          /* Head loss formula:                  */
  EN_HW          = 0,    /*   Hazen-Williams                    */
  EN_DW          = 1,    /*   Darcy-Weisbach                    */
  EN_CM          = 2     /*   Chezy-Manning                     */
} EN_FormType;           /* See FormType in TYPES.H             */

typedef enum {
  EN_CFS         = 0,    /* Flow units types.   */
  EN_GPM         = 1,    /* See FlowUnitsType   */
  EN_MGD         = 2,    /* in TYPES.H.         */
  EN_IMGD        = 3,
  EN_AFD         = 4,
  EN_LPS         = 5,
  EN_LPM         = 6,
  EN_MLD         = 7,
  EN_CMH         = 8,
  EN_CMD         = 9
} EN_FlowUnits;

typedef enum {           /* Demand model types. */
  EN_DDA         = 0,   /**< Demand driven analysis */
  EN_PDA         = 1    /**< Pressure driven analysis */
} EN_DemandModel;

/// Simulation Option codes
typedef enum {
  EN_TRIALS       = 0,
  EN_ACCURACY     = 1,
  EN_TOLERANCE    = 2,
  EN_EMITEXPON    = 3,
  EN_DEMANDMULT   = 4,
  EN_HEADERROR    = 5,
  EN_FLOWCHANGE   = 6
} EN_Option;

typedef enum {
  EN_LOWLEVEL    = 0,   /* Control types.  */
  EN_HILEVEL     = 1,   /* See ControlType */
  EN_TIMER       = 2,   /* in TYPES.H.     */
  EN_TIMEOFDAY   = 3
} EN_ControlType;

typedef enum {
  EN_AVERAGE     = 1,   /* Time statistic types.    */
  EN_MINIMUM     = 2,   /* See TstatType in TYPES.H */
  EN_MAXIMUM     = 3,
  EN_RANGE       = 4
} EN_StatisticType;

typedef enum {
  EN_MIX1        = 0,   /* Tank mixing models */
  EN_MIX2        = 1,
  EN_FIFO        = 2,
  EN_LIFO        = 3
} EN_MixingModel;

typedef enum {
  EN_NOSAVE        = 0,
  EN_SAVE          = 1,
  EN_INITFLOW      = 10,
  EN_SAVE_AND_INIT = 11
} EN_SaveOption;

typedef enum {
  EN_CONST_HP    = 0,   /* constant horsepower       */
  EN_POWER_FUNC  = 1,   /* power function            */
  EN_CUSTOM      = 2,   /* user-defined custom curve */
  EN_NOCURVE     = 3    /* no curve                  */
} EN_PumpType;

typedef enum {
  EN_V_CURVE     = 0,   /*    volume curve                      */
  EN_P_CURVE     = 1,   /*    pump curve                        */
  EN_E_CURVE     = 2,   /*    efficiency curve                  */
  EN_H_CURVE     = 3,   /*    head loss curve                   */
  EN_G_CURVE     = 4    /*    General\default curve             */
} EN_CurveType;

// --- Declare the EPANET toolkit functions
#if defined(__cplusplus)
extern "C" {
#endif
  
  /**
   @brief The EPANET Project wrapper object
   */
<<<<<<< HEAD
  typedef void *EN_ProjectHandle;
//  typedef struct EN_Project EN_Project;
  typedef struct EN_Pattern EN_Pattern;
  typedef struct EN_Curve EN_Curve;
=======
  typedef struct EN_Project EN_Project;
>>>>>>> c4b7c906
  
  /**
   @brief runs a complete EPANET simulation
   @param inpFile pointer to name of input file (must exist)
   @param rptFile pointer to name of report file (to be created)
   @param binOutFile pointer to name of binary output file (to be created)
   @param callback a callback function that takes a character string (char *) as its only parameter.
   @return error code
   
   The callback function should reside in and be used by the calling
   code to display the progress messages that EPANET generates
   as it carries out its computations. If this feature is not
   needed then the argument should be NULL.
   */
  int  DLLEXPORT ENepanet(const char *inpFile, const char *rptFile, 
    const char *binOutFile, void (*callback) (char *));
  
  /**
   @brief Initializes an EPANET session
   @param rptFile pointer to name of report file (to be created)
   @param binOutFile pointer to name of binary output file (to be created)
   @param UnitsType flow units flag
   @param HeadlossFormula headloss formula flag
   @return error code
   */
  int  DLLEXPORT ENinit(char *rptFile, char *binOutFile, int UnitsType, int HeadlossFormula);
  
  /**
   @brief Opens EPANET input file & reads in network data
   @param inpFile pointer to name of input file (must exist)
   @param rptFile pointer to name of report file (to be created)
   @param binOutFile pointer to name of binary output file (to be created)
   @return error code
   */
  int  DLLEXPORT ENopen(char *inpFile, char *rptFile, char *binOutFile);
  
  /**
   @brief Saves current data to "INP" formatted text file.
   @param filename The file path to create
   @return Error code
   */
  int  DLLEXPORT ENsaveinpfile(char *filename);
  
  /**
   @brief Frees all memory and files used by EPANET
   @return Error code
   */
  int  DLLEXPORT ENclose();
  
  /**
   @brief Solves the network hydraulics for all time periods
   @return Error code
   */
  int  DLLEXPORT ENsolveH();
  
  /**
   @brief Saves hydraulic results to binary file
   @return Error code
   
   Must be called before ENreport() if no WQ simulation has been made.
   Should not be called if ENsolveQ() will be used.
   */
  int  DLLEXPORT ENsaveH();
  
  /**
   @brief Sets up data structures for hydraulic analysis
   @return Error code
   */
  int  DLLEXPORT ENopenH();
  
  /**
   @brief Initializes hydraulic analysis
   @param initFlag 2-digit flag where 1st (left) digit indicates if link flows should be re-initialized (1) or not (0), and 2nd digit indicates if hydraulic results should be saved to file (1) or not (0).
   @return Error code
   */
  int  DLLEXPORT ENinitH(int initFlag);
  
  /**
   @brief Run a hydraulic solution period
   @param[out] currentTime The current simulation time in seconds
   @return Error or warning code
   @see ENsolveH
   
   This function is used in a loop with ENnextH() to run
   an extended period hydraulic simulation.
   See ENsolveH() for an example.
   */
  int  DLLEXPORT ENrunH(long *currentTime);
  
  /**
   @brief Determine time (in seconds) until next hydraulic event
   @param[out] tStep Time (seconds) until next hydraulic event. 0 marks end of simulation period.
   @return Error code
   
   This function is used in a loop with ENrunH() to run an extended period hydraulic simulation.
   See ENsolveH() for an example.
   */
  int  DLLEXPORT ENnextH(long *tStep);
  
  
  /**
   @brief Frees data allocated by hydraulics solver
   @return Error code
   */
  int  DLLEXPORT ENcloseH();
  
  /**
   @brief Copies binary hydraulics file to disk
   @param filename Name of file to be created
   @return Error code
   */
  int  DLLEXPORT ENsavehydfile(char *filename);
  
  /**
   @brief Opens previously saved binary hydraulics file
   @param filename Name of file to be used
   @return Error code
   */
  int  DLLEXPORT ENusehydfile(char *filename);
  
  /**
   @brief Solves for network water quality in all time periods
   @return Error code
   */
  int  DLLEXPORT ENsolveQ();
  
  /**
   @brief Sets up data structures for WQ analysis
   @return Error code
   */
  int  DLLEXPORT ENopenQ();
  
  /**
   @brief Initializes water quality analysis
   @param saveFlag EN_SAVE (1) if results saved to file, EN_NOSAVE (0) if not
   @return Error code
   */
  int  DLLEXPORT ENinitQ(int saveFlag);
  
  /**
   @brief Retrieves hydraulic & WQ results at time t.
   @param[out] currentTime Current simulation time, in seconds.
   @return Error code
   
   This function is used in a loop with ENnextQ() to run
   an extended period WQ simulation. See ENsolveQ() for
   an example.
   */
  int  DLLEXPORT ENrunQ(long *currentTime);
  
  /**
   @brief Advances WQ simulation to next hydraulic event.
   @param[out] tStep Time in seconds until next hydraulic event. 0 marks end of simulation period.
   @return Error code
   
   This function is used in a loop with ENrunQ() to run
   an extended period WQ simulation. See ENsolveQ() for
   an example.
   */
  int  DLLEXPORT ENnextQ(long *tStep);
  
  /**
   @brief Advances WQ simulation by a single WQ time step
   @param[out] timeLeft Time left in overall simulation (in seconds)
   @return Error code
   
   This function is used in a loop with ENrunQ() to run
   an extended period WQ simulation.
   */
  int  DLLEXPORT ENstepQ(long *timeLeft);
  
  /**
   @brief Frees data allocated by water quality solver.
   @return Error code.
   */
  int  DLLEXPORT ENcloseQ();
  
  /**
   @brief Writes line of text to the report file.
   @param line Text string to write
   @return Error code.
   */
  int  DLLEXPORT ENwriteline(char *line);
  
  /**
   @brief Writes simulation report to the report file
   @return Error code
   */
  int  DLLEXPORT ENreport();
  
  /**
   @brief Resets report options to default values
   @return Error code
   */
  int  DLLEXPORT ENresetreport();
  
  /**
   @brief Processes a reporting format command
   @return Error code
   */
  int  DLLEXPORT ENsetreport(char *reportFormat);
  
  /**
   @brief Retrieves parameters that define a simple control
   @param controlIndex Control index (position of control statement in the input file, starting from 1)
   @param[out] controlType Control type code (see EPANET2.H)
   @param[out] linkIndex Index of controlled link
   @param[out] setting Control setting on link
   @param[out] nodeIndex Index of controlling node (0 for TIMER or TIMEOFDAY control)
   @param[out] level Control level (tank level, junction pressure, or time (seconds))
   @return Error code
   */
  int  DLLEXPORT ENgetcontrol(int controlIndex, int *controlType, int *linkIndex, EN_API_FLOAT_TYPE *setting, int *nodeIndex, EN_API_FLOAT_TYPE *level);
  
  /**
   @brief Retrieves the number of components of a given type in the network.
   @param code Component code (see EPANET2.H)
   @param[out] count Number of components in network
   @return Error code
   */
  int  DLLEXPORT ENgetcount(int code, int *count);
  
  /**
   @brief Gets value for an analysis option
   @param code Option code (see EPANET2.H)
   @param[out] value Option value
   @return Error code
   */
  int  DLLEXPORT ENgetoption(int code, EN_API_FLOAT_TYPE *value);
  
  /**
   @brief Retrieves value of specific time parameter.
   @param code Time parameter code
   @param[out] value Value of time parameter.
   @return Error code
   */
  int  DLLEXPORT ENgettimeparam(int code, long *value);
  
  /**
   @brief Retrieves the flow units code
   @param[out] code Code of flow units in use
   @return Error code
   */
  int  DLLEXPORT ENgetflowunits(int *code);
  
  /**
   @brief Sets the flow units
   @param code Code of flow units to use
   @return Error code
   */
  int  DLLEXPORT ENsetflowunits(int code);

  /**
   @brief Retrieves the type of demand model in use and its parameters
   @param[out] type  Type of demand model (EN_DDA or EN_PDA)
   @param[out] pmin  Pressure below which there is no demand
   @param[out] preq  Pressure required to deliver full demand
   @param[out] pexp  Pressure exponent in demand function
   @return Error code
  */
  int DLLEXPORT ENgetdemandmodel(int *type, EN_API_FLOAT_TYPE *pmin,
      EN_API_FLOAT_TYPE *preq, EN_API_FLOAT_TYPE *pexp);

  /**
  @brief Sets the type of demand model to use and its parameters
  @param type  Type of demand model (EN_DDA or EN_PDA)
  @param pmin  Pressure below which there is no demand
  @param preq  Pressure required to deliver full demand
  @param pexp  Pressure exponent in demand function
  @return Error code
  */
  int DLLEXPORT ENsetdemandmodel(int type, EN_API_FLOAT_TYPE pmin,
      EN_API_FLOAT_TYPE preq, EN_API_FLOAT_TYPE pexp);

  /**
   @brief Retrieves the index of the time pattern with specified ID
   @param id String ID of the time pattern
   @param[out] index Index of the specified time pattern
   @return Error code
   @see ENgetpatternid
   */
  int  DLLEXPORT ENgetpatternindex(char *id, int *index);
  
  /**
   @brief Retrieves ID of a time pattern with specific index.
   @param index The index of a time pattern.
   @param[out] id The string ID of the time pattern.
   @return Error code
   @see ENgetpatternindex
   */
  int  DLLEXPORT ENgetpatternid(int index, char *id);

  /**
   @brief Retrieves the number of multipliers in a time pattern.
   @param index The index of a time pattern.
   @param[out] len The length of the time pattern.
   @return Error code
   */
  int  DLLEXPORT ENgetpatternlen(int index, int *len);
  
  /**
   @brief Retrive a multiplier from a pattern for a specific time period.
   @param index The index of a time pattern
   @param period The pattern time period. First time period is 1.
   @param[out] value Pattern multiplier
   @return Error code
   */
  int  DLLEXPORT ENgetpatternvalue(int index, int period, EN_API_FLOAT_TYPE *value);
  
  /**
   @brief Retrieve the average multiplier value in a time pattern
   @param index The index of a time pattern
   @param[out] value The average of all of this time pattern's values
   @return Error code
   */
  int  DLLEXPORT ENgetaveragepatternvalue(int index, EN_API_FLOAT_TYPE *value);
  
  /**
   @brief Retrieve the type of quality analytis to be run.
   @param[out] qualcode The quality analysis code number.
   @param[out] tracenode The index of node being traced, if qualcode == trace
   @return Error code
   @see ENsetqualtype
   */
  int  DLLEXPORT ENgetqualtype(int *qualcode, int *tracenode);
  
  /**
   @brief Get the text of an error code.
   @param errcode The error code
   @param[out] errmsg The error string represented by the code
   @param maxLen The maximum number of characters to copy into the char pointer errmsg
   @return Error code
   */
  int  DLLEXPORT ENgeterror(int errcode, char *errmsg, int maxLen);
  
  /**
   @brief Get hydraulic simulation statistic
   @param code The type of statistic to get
   @param[out] value The value of the statistic
   @return Error code
   */
  int  DLLEXPORT ENgetstatistic(int code, EN_API_FLOAT_TYPE* value);
  
  /**
   @brief Get index of node with specified ID
   @param id The string ID of the node
   @param[out] index The node's index (first node is index 1)
   @return Error code
   @see ENgetnodeid
   */
  int  DLLEXPORT ENgetnodeindex(char *id, int *index);
  
  /**
   @brief Get the string ID of the specified node.
   @param index The index of the node (first node is index 1)
   @param[out] id The string ID of the specified node. Up to MAXID characters will be copied, so id must be pre-allocated by the calling code to hold at least that many characters.
   @return Error code
   @see ENgetnodeindex
   */
  int  DLLEXPORT ENgetnodeid(int index, char *id);
  
  /**
   @brief Get the type of node with specified index.
   @param index The index of a node (first node is index 1)
   @param[out] code The type code for the node.
   @return Error code
   */
  int  DLLEXPORT ENgetnodetype(int index, int *code);
  
  /**
   @brief Get a property value for specified node
   @param index The index of a node (first node is index 1).
   @param code The property type code
   @param[out] value The value of the node's property.
   @return Error code
   @see EN_NodeProperty
   */
  int  DLLEXPORT ENgetnodevalue(int index, int code, EN_API_FLOAT_TYPE *value);
  
  /**
   @brief Get coordinates (x,y) for a node.
   @param index The index of a node (first node is index 1).
   @param[out] x X-value of node's coordinate
   @param[out] y Y-value of node's coordinate
   @return Error code
   @see ENsetcoord
   */
  int  DLLEXPORT ENgetcoord(int index, EN_API_FLOAT_TYPE *x, EN_API_FLOAT_TYPE *y);
  
  /**
   @brief Set coordinates (x,y) for a node.
   @param index The index of a node (first node is index 1)
   @param x X-value of node's coordinate
   @param y Y-value of node's coordinate
   @return Error code
   @see ENgetcoord
   */
  int  DLLEXPORT ENsetcoord(int index, EN_API_FLOAT_TYPE x, EN_API_FLOAT_TYPE y);
  
  /**
   @brief Get the number of demand categories for a node.
   @param nodeIndex The index of a node (first node is index 1)
   @param[out] numDemands The number of demand categories
   @return Error code
   */
  int  DLLEXPORT ENgetnumdemands(int nodeIndex, int *numDemands);
  
  /**
   @brief Get a node's base demand for a specified category.
   @param nodeIndex The index of a node (first node is index 1)
   @param demandIndex The index of the demand category (starting at 1)
   @return Error code
   */
  int  DLLEXPORT ENgetbasedemand(int nodeIndex, int demandIndex, EN_API_FLOAT_TYPE *baseDemand);
  
  /**
   @brief Get the index of the demand pattern assigned to a node for a category index.
   @param nodeIndex The index of a node (first node is index 1).
   @param demandIndex The index of a category (first category is index 1).
   @param[out] pattIndex The index of the pattern for this node and category.
   @return Error code
   */
  int  DLLEXPORT ENgetdemandpattern(int nodeIndex, int demandIndex, int *pattIndex);
  
  /**
   @brief Get the index of a Link with specified ID.
   @param id The string ID of a link.
   @param[out] index The index of the named link (first link is index 1)
   @return Error code
   @see ENgetlinkid
   */
  int  DLLEXPORT ENgetlinkindex(char *id, int *index);
  
  /**
   @brief Get the string ID of a link with specified index
   @param index The index of a link (first link is index 1)
   @param[out] id The ID of the link. Up to MAXID characters will be copied, so id must be pre-allocated by the calling code to hold at least that many characters.
   @return Error code
   @see ENgetlinkindex
   */
  int  DLLEXPORT ENgetlinkid(int index, char *id);
  
  /**
   @brief Get the link type code for a specified link
   @param index The index of a link (first link is index 1)
   @param[out] code The type code of the link.
   @return Error code
   @see EN_LinkType
   */
  int  DLLEXPORT ENgetlinktype(int index, EN_LinkType *code);

  /**
   @brief Set the link type code for a specified link
   @param id The id of a link
   @param type The type code of the link.
   @return Error code
   @see EN_LinkType
   */
  int  DLLEXPORT ENsetlinktype(char *id, EN_LinkType type);
  
  /**
   @brief Get the indexes of a link's start- and end-nodes.
   @param index The index of a link (first link is index 1)
   @param[out] node1 The index of the link's start node (first node is index 1).
   @param[out] node2 The index of the link's end node (first node is index 1).
   @return Error code
   @see ENgetnodeid, ENgetlinkid
   */
  int  DLLEXPORT ENgetlinknodes(int index, int *node1, int *node2);
  
  /**
   @brief Get a property value for specified link.
   @param index The index of a node (first node is index 1).
   @param code The parameter desired.
   @param[out] value The value of the link's specified property.
   @return Error code
   @see ENgetnodevalue, EN_LinkProperty
   */
  int  DLLEXPORT ENgetlinkvalue(int index, int code, EN_API_FLOAT_TYPE *value);
  
  /**
   @brief Get a curve's properties.
   @param curveIndex The index of a curve (first curve is index 1).
   @param[out] id The curve's string ID. Client code must preallocate at least MAXID characters.
   @param[out] nValues The number of values in the curve's (x,y) list.
   @param[out] xValues The curve's x-values. Pointer must be freed by client.
   @param[out] yValues The curve's y-values. Pointer must be freed by client.
   @return Error code.
   */
  int  DLLEXPORT ENgetcurve(int curveIndex, char* id, int *nValues, EN_API_FLOAT_TYPE **xValues, EN_API_FLOAT_TYPE **yValues);
  
  /**
   @brief Retrieves the curve index for a specified pump index.
   @param pumpIndex The index of a pump
   @param[out] curveIndex The index of the curve used by the pump.
   @return Error code.
   */
  int  DLLEXPORT ENgetheadcurveindex(int pumpIndex, int *curveIndex);
  
  /**
   @brief Sets the curve id for a specified pump index.
   @param pumpIndex The index of the pump
   @param curveIndex The index of the curve used by the pump
   @return Error code.
   */
  int  DLLEXPORT ENsetheadcurveindex(int pumpIndex, int curveIndex);
  
  /**
   @brief Get the type of pump
   @param linkIndex The index of the pump element
   @param[out] outType The integer-typed pump curve type signifier (output parameter)
   @return Error code
   @see EN_PumpType
   */
  int  DLLEXPORT ENgetpumptype(int linkIndex, int *outType);

  /**
   @brief Get the type of a curve
   @param curveIndex The index of the curve element
   @param[out] outType The integer-typed curve curve type signifier (output parameter)
   @return Error code
   @see EN_CurveType
   */
  int  DLLEXPORT ENgetcurvetype(int curveIndex, int *outType);
    
  /**
   @brief Get the version number. This number is to be interpreted with implied decimals, i.e., "20100" == "2(.)01(.)00"
   @param[out] version The version of EPANET
   @return Error code.
   */
  int  DLLEXPORT ENgetversion(int *version);
  
  /**
   @brief Specify parameters to define a simple control
   @param cindex The index of the control to edit. First control is index 1.
   @param ctype The type code to set for this control.
   @param lindex The index of a link to control.
   @param setting The control setting applied to the link.
   @param nindex The index of a node used to control the link, or 0 for TIMER / TIMEOFDAY control.
   @param level control point (tank level, junction pressure, or time in seconds).
   @return Error code.
   */
  int  DLLEXPORT ENsetcontrol(int cindex, int ctype, int lindex, EN_API_FLOAT_TYPE setting, int nindex, EN_API_FLOAT_TYPE level);
  
  /**
   @brief Set a property value for a node.
   @param index The index of a node. First node is index 1.
   @param code The code for the proprty to set.
   @param v The value to set for this node and property.
   @return Error code.
   @see EN_NodeProperty
   */
  int  DLLEXPORT ENsetnodevalue(int index, int code, EN_API_FLOAT_TYPE v);
  
  /**
   @brief Set a property value for a link.
   @param index The index of a link. First link is index 1.
   @param code The code for the property to set.
   @param v The value to set for this link and property.
   @return Error code.
   @see EN_LinkProperty
   */
  int  DLLEXPORT ENsetlinkvalue(int index, int code, EN_API_FLOAT_TYPE v);
  
  /**
   @brief Add a new time pattern.
   @param id The string ID of the pattern to add.
   @return Error code.
   @see ENgetpatternindex
   */
  int  DLLEXPORT ENaddpattern(char *id);
  
  /**
   @brief Set multipliers for a specific pattern
   @param index The index of a pattern. First pattern is index 1.
   @param f An array of multipliers
   @param len The length of array f.
   @return Error code.
   @see ENgetpatternindex
   */
  int  DLLEXPORT ENsetpattern(int index, EN_API_FLOAT_TYPE *f, int len);
  
  /**
   @brief Set the multiplier for a specific pattern at a specific period.
   @param index The index of a pattern. First pattern is index 1.
   @param period The period of the pattern to set.
   @param value The value of the multiplier to set.
   @return Error code.
   */
  int  DLLEXPORT ENsetpatternvalue(int index, int period, EN_API_FLOAT_TYPE value);
  
  /**
   @brief Set the value for a time parameter.
   @param code The code for the parameter to set.
   @param value The desired value of the parameter.
   @return Error code.
   @see EN_TimeProperty
   */
  int  DLLEXPORT ENsettimeparam(int code, long value);
  
  /**
   @brief Set a value for an anlysis option.
   @param code The code for the desired option.
   @param v The desired value for the option specified.
   @return Error code.
   @see EN_Option
   */
  int  DLLEXPORT ENsetoption(int code, EN_API_FLOAT_TYPE v);
  
  /**
   @brief Sets the level of hydraulic status reporting.
   @param code Status reporting code.
   @return Error code.
   */
  int  DLLEXPORT ENsetstatusreport(int code);
  
  /**
   @brief Sets type of quality analysis called for
   @param qualcode WQ parameter code, EN_QualityType
   @param chemname Name of WQ constituent
   @param chemunits Concentration units of WQ constituent
   @param tracenode ID of node being traced (if applicable)
   @return Error code.
   @see EN_QualityType
   
   chemname and chemunits only apply when WQ analysis is for chemical. tracenode only applies when WQ analysis is source tracing.
   */
  int  DLLEXPORT ENsetqualtype(int qualcode, char *chemname, char *chemunits, char *tracenode);
  
  /**
   @brief Get quality analysis information (type, chemical name, units, trace node ID)
   @param[out] qualcode The EN_QualityType code being used.
   @param[out] chemname The name of the WQ constituent.
   @param[out] chemunits The cencentration units of the WQ constituent.
   @param[out] tracenode The trace node ID.
   @return Error code.
   @see EN_QualityType
   */
  int  DLLEXPORT ENgetqualinfo(int *qualcode, char *chemname, char *chemunits, int *tracenode);
  
  /**
   @brief Sets the node's base demand for a category.
   @param nodeIndex The index of a node.
   @param demandIdx The index of a demand category.
   @param baseDemand The base demand multiplier for the selected category.
   @return Error code.
   @see ENgetbasedemand
   */
  int  DLLEXPORT ENsetbasedemand(int nodeIndex, int demandIdx, EN_API_FLOAT_TYPE baseDemand);
  
  /**
   @brief Retrieves index of curve with specific ID.
   @param id The ID of a curve.
   @param[out] index The index of the named curve
   @return Error code.
   @see ENgetcurveid
   */
  int  DLLEXPORT ENgetcurveindex(char *id, int *index);
  
  /**
   @brief Retrieves ID of a curve with specific index.
   @param index The index of a curve.
   @param[out] id The ID of the curve specified.
   @return Error code.
   @see ENsetcurveindex
   
   NOTE: 'id' must be able to hold MAXID characters
   */
  int  DLLEXPORT ENgetcurveid(int index, char *id);
  
  /**
   @brief Retrieves number of points in a curve
   @param index The index of a curve.
   @param[out] len The length of the curve coordinate list
   @return Error code.
   @see ENgetcurvevalue
   */
  int  DLLEXPORT ENgetcurvelen(int index, int *len);
  
  /**
   @brief retrieves x,y point for a specific point number and curve
   @param curveIndex The index of a curve
   @param pointIndex The index of a point in the curve
   @param[out] x The x-value of the specified point.
   @param[out] y The y-value of the specified point.
   @return Error code.
   @see ENgetcurvelen ENsetcurvevalue
   */
  int  DLLEXPORT ENgetcurvevalue(int curveIndex, int pointIndex, EN_API_FLOAT_TYPE *x, EN_API_FLOAT_TYPE *y);
  
  /**
   @brief Sets x,y point for a specific point and curve.
   @param curveIndex The index of a curve.
   @param pointIndex The index of a point in the curve.
   @param x The x-value of the point.
   @param y The y-value of the point.
   @return Error code.
   */
  int  DLLEXPORT ENsetcurvevalue(int curveIndex, int pointIndex, EN_API_FLOAT_TYPE x, EN_API_FLOAT_TYPE y);
  
  /**
   @brief Sets x,y values for a specified curve.
   @param index The index of a curve.
   @param x An array of x-values for the curve.
   @param y An array of y-values for the curve.
   @param len The length of the arrays x and y.
   @return Error code.
   */
  int  DLLEXPORT ENsetcurve(int index, EN_API_FLOAT_TYPE *x, EN_API_FLOAT_TYPE *y, int len);
  
  /**
   @brief Adds a new curve appended to the end of the existing curves.
   @param id The name of the curve to be added.
   @return Error code.
   @see ENgetcurveindex ENsetcurve
   */
  int  DLLEXPORT ENaddcurve(char *id);
  

  /**
   @brief Gets the number of premises, true actions, and false actions and the priority of an existing rule-based control.
   @param index The index of a rule-based control.
   @param nPremises The number of conditions in a rule-based control.
   @param nTrueActions The number of actions that are executed when the conditions in the rule-based control are met.
   @param nFalseActions The number of actions that are executed when the conditions in the rule-based control are not met.
   @param priority The priority of a rule-based control.
   @return Error code.
   */
  int  DLLEXPORT ENgetrule(int index, int *nPremises, int *nTrueActions, int *nFalseActions, EN_API_FLOAT_TYPE *priority);

  /**
   @brief Sets the priority of the existing rule-based control.
   @param index The index of a rule-based control.
   @param priority The priority to be set in the rule-based control.
   @return Error code.
   */
  int  DLLEXPORT ENsetrulepriority(int index, EN_API_FLOAT_TYPE priority);

  /**
   @brief Gets the components of a premise/condition in an existing rule-based control.
   @param indexRule The index of a rule-based control.
   @param indexPremise The index of the premise.
   @param logop The logiv operator (IF/AND/OR) in the premise
   @param object The object (e.g. TANK) the premise is looking at.
   @param indexObj The index of the object (e.g. the index of the tank).
   @param variable The variable to be checked (e.g. level).
   @param relop The relashionship operator (e.g. LARGER THAN) in the premise.
   @param status The status of the object to be checked (e.g. CLOSED)
   @param value The value of the variable to be checked (e.g. 5.5) 
   @return Error code.
   */
  int  DLLEXPORT ENgetpremise(int indexRule, int indexPremise, int *logop, int *object, int *indexObj, int *variable, int *relop, int *status, EN_API_FLOAT_TYPE *value);

  /**
   @brief Sets the components of a premise/condition in an existing rule-based control.
   @param indexRule The index of a rule-based control.
   @param indexPremise The index of the premise.
   @param logop The logiv operator (IF/AND/OR) in the premise
   @param object The object (e.g. TANK) the premise is looking at.
   @param indexObj The index of the object (e.g. the index of the tank).
   @param variable The variable to be checked (e.g. level).
   @param relop The relashionship operator (e.g. LARGER THAN) in the premise.
   @param status The status of the object to be checked (e.g. CLOSED)
   @param value The value of the variable to be checked (e.g. 5.5) 
   @return Error code.
   */
  int  DLLEXPORT ENsetpremise(int indexRule, int indexPremise, int logop, int object, int indexObj, int variable, int relop, int status, EN_API_FLOAT_TYPE value);

  /**
   @brief Sets the index of an object in a premise of an existing rule-based control.
   @param indexRule The index of a rule-based control.
   @param indexPremise The index of the premise.
   @param indexObj The index of the object (e.g. the index of the tank).
   @return Error code.
   */
  int  DLLEXPORT ENsetpremiseindex(int indexRule, int indexPremise, int indexObj);

  /**
   @brief Sets the status in a premise of an existing rule-based control.
   @param indexRule The index of a rule-based control.
   @param indexPremise The index of the premise.
   @param status The status of the object to be checked (e.g. CLOSED)
   @return Error code.
   */
  int  DLLEXPORT ENsetpremisestatus(int indexRule, int indexPremise, int status);

  /**
   @brief Sets the value in a premise of an existing rule-based control.
   @param indexRule The index of a rule-based control.
   @param indexPremise The index of the premise.
   @param value The value of the variable to be checked (e.g. 5.5) 
   @return Error code.
   */
  int  DLLEXPORT ENsetpremisevalue(int indexRule, int indexPremise, EN_API_FLOAT_TYPE value);
  
  /**
   @brief Gets the components of a true-action in an existing rule-based control.
   @param indexRule The index of a rule-based control.
   @param indexAction The index of the action when the conditions in the rule are met.
   @param indexLink The index of the link in the action (e.g. index of Pump 1)
   @param status The status of the link (e.g. CLOSED)
   @param setting The value of the link (e.g. pump speed 0.9)
   @return Error code.
   */
  int  DLLEXPORT ENgettrueaction(int indexRule, int indexAction, int *indexLink, int *status, EN_API_FLOAT_TYPE *setting);

  /**
   @brief Sets the components of a true-action in an existing rule-based control.
   @param indexRule The index of a rule-based control.
   @param indexAction The index of the action when the conditions in the rule are met.
   @param indexLink The index of the link in the action (e.g. index of Pump 1)
   @param status The status of the link (e.g. CLOSED)
   @param setting The value of the link (e.g. pump speed 0.9)
   @return Error code.
   */
  int  DLLEXPORT ENsettrueaction(int indexRule, int indexAction, int indexLink, int status, EN_API_FLOAT_TYPE setting);
  
  /**
   @brief Gets the components of a false-action in an existing rule-based control.
   @param indexRule The index of a rule-based control.
   @param indexAction The index of the action when the conditions in the rule are not met.
   @param indexLink The index of the link in the action (e.g. index of Pump 1)
   @param status The status of the link (e.g. CLOSED)
   @param setting The value of the link (e.g. pump speed 0.9)
   @return Error code.
   */
  int  DLLEXPORT ENgetfalseaction(int indexRule, int indexAction, int *indexLink, int *status, EN_API_FLOAT_TYPE *setting);

  /**
   @brief Sets the components of a false-action in an existing rule-based control.
   @param indexRule The index of a rule-based control.
   @param indexAction The index of the action when the conditions in the rule are not met.
   @param indexLink The index of the link in the action (e.g. index of Pump 1)
   @param status The status of the link (e.g. CLOSED)
   @param setting The value of the link (e.g. pump speed 0.9)
   @return Error code.
   */
  int  DLLEXPORT ENsetfalseaction(int indexRule, int indexAction, int indexLink, int status, EN_API_FLOAT_TYPE setting);

  /**
   @brief Returns the ID of a rule.
   @param indexRule The index of a rule-based control.
   @param id The ID of the rule
   @return Error code.
   */
  int  DLLEXPORT ENgetruleID(int indexRule, char* id);

  /**
   @brief Adds a new node
   @param id The name of the node to be added.
   @param nodeType The node type code
   @return Error code.
   */
  int DLLEXPORT ENaddnode(char *id, EN_NodeType nodeType);
  
  /**
   @brief Adds a new link
   @param id The name of the link to be added.
   @param linkType The link type code
   @param fromNode The id of the from node
   @param toNode The id of the to node
   @return Error code.
   */
  int DLLEXPORT ENaddlink(char *id, EN_LinkType linkType, char *fromNode, char *toNode);
  
  /**
   @brief Deletes a node
   @param nodeIndex The node index
   @return Error code.
   */
  int DLLEXPORT ENdeletenode(int nodeIndex);
  
  /**
   @brief Deletes a link
   @param linkIndex The link index
   @return Error code.
   */
  int DLLEXPORT ENdeletelink(int linkIndex);
  
  
  /***************************************************
   
   Threadsafe versions of all epanet functions
   
   ***************************************************/
<<<<<<< HEAD
  int DLLEXPORT EN_alloc(EN_ProjectHandle *ph);
  int DLLEXPORT EN_free(EN_ProjectHandle *ph);

  void DLLEXPORT EN_clearError(EN_ProjectHandle ph);
  int DLLEXPORT EN_checkError(EN_ProjectHandle ph, char** msg_buffer);

  int DLLEXPORT EN_epanet(EN_ProjectHandle ph, const char *f1, const char *f2,
	  const char *f3, void(*pviewprog)(char *));
  int DLLEXPORT EN_init(EN_ProjectHandle *ph, char *rptFile, char *binOutFile,
          EN_FlowUnits UnitsType, EN_FormType HeadlossFormula);

  int DLLEXPORT EN_open(EN_ProjectHandle ph, const char *inpFile,
          const char *rptFile, const char *binOutFile);

  int DLLEXPORT EN_saveinpfile(EN_ProjectHandle ph, char *filename);

  int DLLEXPORT EN_close(EN_ProjectHandle ph);
  int DLLEXPORT EN_solveH(EN_ProjectHandle ph);

  int DLLEXPORT EN_saveH(EN_ProjectHandle ph);
  int DLLEXPORT EN_openH(EN_ProjectHandle ph);
  int DLLEXPORT EN_initH(EN_ProjectHandle ph, int EN_SaveOption);
  int DLLEXPORT EN_runH(EN_ProjectHandle ph, long *currentTime);
  int DLLEXPORT EN_nextH(EN_ProjectHandle ph, long *tStep);
  int DLLEXPORT EN_closeH(EN_ProjectHandle ph);
  int DLLEXPORT EN_savehydfile(EN_ProjectHandle ph, char *filename);
  int DLLEXPORT EN_usehydfile(EN_ProjectHandle ph, char *filename);

  int DLLEXPORT EN_solveQ(EN_ProjectHandle ph);
  int DLLEXPORT EN_openQ(EN_ProjectHandle ph);
  int DLLEXPORT EN_initQ(EN_ProjectHandle ph, int saveFlag);
  int DLLEXPORT EN_runQ(EN_ProjectHandle ph, long *currentTime);
  int DLLEXPORT EN_nextQ(EN_ProjectHandle ph, long *tStep);
  int DLLEXPORT EN_stepQ(EN_ProjectHandle ph, long *timeLeft);
  int DLLEXPORT EN_closeQ(EN_ProjectHandle ph);
  int DLLEXPORT EN_writeline(EN_ProjectHandle ph, char *line);

  int DLLEXPORT EN_report(EN_ProjectHandle ph);
  int DLLEXPORT EN_resetreport(EN_ProjectHandle ph);
  int DLLEXPORT EN_setreport(EN_ProjectHandle ph, char *reportFormat);

  int DLLEXPORT EN_getcontrol(EN_ProjectHandle ph, int controlIndex, int *controlType, int *linkIndex, EN_API_FLOAT_TYPE *setting, int *nodeIndex, EN_API_FLOAT_TYPE *level);
  int DLLEXPORT EN_getcount(EN_ProjectHandle ph, EN_CountType code, int *count);
  int DLLEXPORT EN_getoption(EN_ProjectHandle ph, EN_Option opt, EN_API_FLOAT_TYPE *value);
  int DLLEXPORT EN_gettimeparam(EN_ProjectHandle ph, int code, long *value);
  int DLLEXPORT EN_getflowunits(EN_ProjectHandle ph, int *code);
  int DLLEXPORT EN_setflowunits(EN_ProjectHandle ph, int code);
  int DLLEXPORT EN_getpatternindex(EN_ProjectHandle ph, char *id, int *index);
  int DLLEXPORT EN_getpatternid(EN_ProjectHandle ph, int index, char *id);
  int DLLEXPORT EN_getpatternlen(EN_ProjectHandle ph, int index, int *len);
  int DLLEXPORT EN_getpatternvalue(EN_ProjectHandle ph, int index, int period, EN_API_FLOAT_TYPE *value);
  int DLLEXPORT EN_getaveragepatternvalue(EN_ProjectHandle ph, int index, EN_API_FLOAT_TYPE *value);
  int DLLEXPORT EN_getqualtype(EN_ProjectHandle ph, int *qualcode, int *tracenode);
=======
  int  DLLEXPORT EN_createproject(EN_Project **p);
  int  DLLEXPORT EN_deleteproject(EN_Project *p);

  int DLLEXPORT EN_epanet(char *inpFile, char *rptFile, char *binOutFile, void (*callback) (char *));
  int DLLEXPORT EN_init(EN_Project *p, char *rptFile, char *binOutFile, EN_FlowUnits UnitsType, EN_FormType HeadlossFormula);
  int DLLEXPORT EN_open(EN_Project *p, char *inpFile, char *rptFile, char *binOutFile);
  int DLLEXPORT EN_saveinpfile(EN_Project *p, char *filename);
  int DLLEXPORT EN_close(EN_Project *p);
  int DLLEXPORT EN_solveH(EN_Project *p);
  int DLLEXPORT EN_saveH(EN_Project *p);
  int DLLEXPORT EN_openH(EN_Project *p);
  int DLLEXPORT EN_initH(EN_Project *p, int EN_SaveOption);
  int DLLEXPORT EN_runH(EN_Project *p, long *currentTime);
  int DLLEXPORT EN_nextH(EN_Project *p, long *tStep);
  int DLLEXPORT EN_closeH(EN_Project *p);
  int DLLEXPORT EN_savehydfile(EN_Project *p, char *filename);
  int DLLEXPORT EN_usehydfile(EN_Project *p, char *filename);
  int DLLEXPORT EN_solveQ(EN_Project *p);
  int DLLEXPORT EN_openQ(EN_Project *p);
  int DLLEXPORT EN_initQ(EN_Project *p, int saveFlag);
  int DLLEXPORT EN_runQ(EN_Project *p, long *currentTime);
  int DLLEXPORT EN_nextQ(EN_Project *p, long *tStep);
  int DLLEXPORT EN_stepQ(EN_Project *p, long *timeLeft);
  int DLLEXPORT EN_closeQ(EN_Project *p);
  int DLLEXPORT EN_writeline(EN_Project *p, char *line);
  int DLLEXPORT EN_report(EN_Project *p);
  int DLLEXPORT EN_resetreport(EN_Project *p);
  int DLLEXPORT EN_setreport(EN_Project *p, char *reportFormat);
  int DLLEXPORT EN_getcontrol(EN_Project *p, int controlIndex, int *controlType, int *linkIndex, EN_API_FLOAT_TYPE *setting, int *nodeIndex, EN_API_FLOAT_TYPE *level);
  int DLLEXPORT EN_getcount(EN_Project *p, EN_CountType code, int *count);
  int DLLEXPORT EN_getoption(EN_Project *p, EN_Option opt, EN_API_FLOAT_TYPE *value);
  int DLLEXPORT EN_gettimeparam(EN_Project *p, int code, long *value);
  int DLLEXPORT EN_getflowunits(EN_Project *p, int *code);
  int DLLEXPORT EN_setflowunits(EN_Project *p, int code);
  int DLLEXPORT EN_getdemandmodel(EN_Project *p, int *type, EN_API_FLOAT_TYPE *pmin, EN_API_FLOAT_TYPE *preq,
                                  EN_API_FLOAT_TYPE *pexp);
  int DLLEXPORT EN_setdemandmodel(EN_Project *p, int type, EN_API_FLOAT_TYPE pmin, EN_API_FLOAT_TYPE preq,
                                  EN_API_FLOAT_TYPE pexp);
  int DLLEXPORT EN_getpatternindex(EN_Project *p, char *id, int *index);
  int DLLEXPORT EN_getpatternid(EN_Project *p, int index, char *id);
  int DLLEXPORT EN_getpatternlen(EN_Project *p, int index, int *len);
  int DLLEXPORT EN_getpatternvalue(EN_Project *p, int index, int period, EN_API_FLOAT_TYPE *value);
  int DLLEXPORT EN_getaveragepatternvalue(EN_Project *p, int index, EN_API_FLOAT_TYPE *value);
  int DLLEXPORT EN_getqualtype(EN_Project *p, int *qualcode, int *tracenode);
>>>>>>> c4b7c906
  int DLLEXPORT EN_geterror(int errcode, char *errmsg, int maxLen);

  int DLLEXPORT EN_getstatistic(EN_ProjectHandle ph, int code, EN_API_FLOAT_TYPE* value);
  int DLLEXPORT EN_getnodeindex(EN_ProjectHandle ph, char *id, int *index);
  int DLLEXPORT EN_getnodeid(EN_ProjectHandle ph, int index, char *id);
  int DLLEXPORT EN_getnodetype(EN_ProjectHandle ph, int index, int *code);
  int DLLEXPORT EN_getnodevalue(EN_ProjectHandle ph, int index, int code, EN_API_FLOAT_TYPE *value);
  int DLLEXPORT EN_getcoord(EN_ProjectHandle ph, int index, EN_API_FLOAT_TYPE *x, EN_API_FLOAT_TYPE *y);
  int DLLEXPORT EN_setcoord(EN_ProjectHandle ph, int index, EN_API_FLOAT_TYPE x, EN_API_FLOAT_TYPE y);
  int DLLEXPORT EN_getnumdemands(EN_ProjectHandle ph, int nodeIndex, int *numDemands);
  int DLLEXPORT EN_getbasedemand(EN_ProjectHandle ph, int nodeIndex, int demandIndex, EN_API_FLOAT_TYPE *baseDemand);
  int DLLEXPORT EN_getdemandpattern(EN_ProjectHandle ph, int nodeIndex, int demandIndex, int *pattIndex);
  int DLLEXPORT EN_getlinkindex(EN_ProjectHandle ph, char *id, int *index);
  int DLLEXPORT EN_getlinkid(EN_ProjectHandle ph, int index, char *id);
  int DLLEXPORT EN_getlinktype(EN_ProjectHandle ph, int index, EN_LinkType *code);
  int DLLEXPORT EN_setlinktype(EN_ProjectHandle ph, char *id, EN_LinkType type);
  int DLLEXPORT EN_getlinknodes(EN_ProjectHandle ph, int index, int *node1, int *node2);
  int DLLEXPORT EN_getlinkvalue(EN_ProjectHandle ph, int index, EN_LinkProperty code, EN_API_FLOAT_TYPE *value);
  int DLLEXPORT EN_getcurve(EN_ProjectHandle ph, int curveIndex, char* id, int *nValues, EN_API_FLOAT_TYPE **xValues, EN_API_FLOAT_TYPE **yValues);
  int DLLEXPORT EN_getheadcurveindex(EN_ProjectHandle ph, int pumpIndex, int *curveIndex);
  int DLLEXPORT EN_setheadcurveindex(EN_ProjectHandle ph, int pumpIndex, int curveIndex);
  int DLLEXPORT EN_getpumptype(EN_ProjectHandle ph, int linkIndex, int *outType);
  int DLLEXPORT EN_getcurvetype(EN_ProjectHandle ph, int curveIndex, int *outType);

  int DLLEXPORT EN_getversion(int *version);
<<<<<<< HEAD
  int DLLEXPORT EN_setcontrol(EN_ProjectHandle ph, int cindex, int ctype, int lindex, EN_API_FLOAT_TYPE setting, int nindex, EN_API_FLOAT_TYPE level);
  int DLLEXPORT EN_setnodevalue(EN_ProjectHandle ph, int index, int code, EN_API_FLOAT_TYPE v);
  int DLLEXPORT EN_setlinkvalue(EN_ProjectHandle ph, int index, int code, EN_API_FLOAT_TYPE v);
  int DLLEXPORT EN_addpattern(EN_ProjectHandle ph, char *id);
  int DLLEXPORT EN_setpattern(EN_ProjectHandle ph, int index, EN_API_FLOAT_TYPE *f, int len);
  int DLLEXPORT EN_setpatternvalue(EN_ProjectHandle ph, int index, int period, EN_API_FLOAT_TYPE value);
  int DLLEXPORT EN_settimeparam(EN_ProjectHandle ph, int code, long value);
  int DLLEXPORT EN_setoption(EN_ProjectHandle ph, int code, EN_API_FLOAT_TYPE v);
  int DLLEXPORT EN_setstatusreport(EN_ProjectHandle ph, int code);
  int DLLEXPORT EN_setqualtype(EN_ProjectHandle ph, int qualcode, char *chemname, char *chemunits, char *tracenode);

  int DLLEXPORT EN_getqualinfo(EN_ProjectHandle ph, int *qualcode, char *chemname, char *chemunits, int *tracenode);
  int DLLEXPORT EN_setbasedemand(EN_ProjectHandle ph, int nodeIndex, int demandIdx, EN_API_FLOAT_TYPE baseDemand);
  int DLLEXPORT EN_getcurveindex(EN_ProjectHandle ph, char *id, int *index);
  int DLLEXPORT EN_getcurveid(EN_ProjectHandle ph, int index, char *id);
  int DLLEXPORT EN_getcurvelen(EN_ProjectHandle ph, int index, int *len);
  int DLLEXPORT EN_getcurvevalue(EN_ProjectHandle ph, int curveIndex, int pointIndex, EN_API_FLOAT_TYPE *x, EN_API_FLOAT_TYPE *y);
  int DLLEXPORT EN_setcurvevalue(EN_ProjectHandle ph, int curveIndex, int pointIndex, EN_API_FLOAT_TYPE x, EN_API_FLOAT_TYPE y);
  int DLLEXPORT EN_setcurve(EN_ProjectHandle ph, int index, EN_API_FLOAT_TYPE *x, EN_API_FLOAT_TYPE *y, int len);
  int DLLEXPORT EN_addcurve(EN_ProjectHandle ph, char *id);
  int DLLEXPORT EN_getrule(EN_ProjectHandle ph, int index, int *nPremises, int *nTrueActions, int *nFalseActions, EN_API_FLOAT_TYPE *priority);
  int DLLEXPORT EN_setrulepriority(EN_ProjectHandle ph, int index, EN_API_FLOAT_TYPE priority);
  int DLLEXPORT EN_getpremise(EN_ProjectHandle ph, int indexRule, int indexPremise, int *logop, int *object, int *indexObj, int *variable, int *relop, int *status, EN_API_FLOAT_TYPE *value);
  int DLLEXPORT EN_setpremise(EN_ProjectHandle ph, int indexRule, int indexPremise, int logop, int object, int indexObj, int variable, int relop, int status, EN_API_FLOAT_TYPE value);
  int DLLEXPORT EN_setpremiseindex(EN_ProjectHandle ph, int indexRule, int indexPremise, int indexObj);
  int DLLEXPORT EN_setpremisestatus(EN_ProjectHandle ph, int indexRule, int indexPremise, int status);
  int DLLEXPORT EN_setpremisevalue(EN_ProjectHandle ph, int indexRule, int indexPremise, EN_API_FLOAT_TYPE value);
  int DLLEXPORT EN_gettrueaction(EN_ProjectHandle ph, int indexRule, int indexAction, int *indexLink, int *status, EN_API_FLOAT_TYPE *setting);
  int DLLEXPORT EN_settrueaction(EN_ProjectHandle ph, int indexRule, int indexAction, int indexLink, int status, EN_API_FLOAT_TYPE setting);
  int DLLEXPORT EN_getfalseaction(EN_ProjectHandle ph, int indexRule, int indexAction, int *indexLink, int *status, EN_API_FLOAT_TYPE *setting);
  int DLLEXPORT EN_setfalseaction(EN_ProjectHandle ph, int indexRule, int indexAction, int indexLink, int status, EN_API_FLOAT_TYPE setting);
  int DLLEXPORT EN_getruleID(EN_ProjectHandle ph, int indexRule, char* id);
  int DLLEXPORT EN_addnode(EN_ProjectHandle ph, char *id, EN_NodeType nodeType);
  int DLLEXPORT EN_addlink(EN_ProjectHandle ph, char *id, EN_LinkType linkType, char *fromNode, char *toNode);
  int DLLEXPORT EN_deletenode(EN_ProjectHandle ph, int nodeIndex);
  int DLLEXPORT EN_deletelink(EN_ProjectHandle ph, int linkIndex);
  
=======
  int DLLEXPORT EN_setcontrol(EN_Project *p, int cindex, int ctype, int lindex, EN_API_FLOAT_TYPE setting, int nindex, EN_API_FLOAT_TYPE level);
  int DLLEXPORT EN_setnodevalue(EN_Project *p, int index, int code, EN_API_FLOAT_TYPE v);
  int DLLEXPORT EN_setlinkvalue(EN_Project *p, int index, int code, EN_API_FLOAT_TYPE v);
  int DLLEXPORT EN_addpattern(EN_Project *p, char *id);
  int DLLEXPORT EN_setpattern(EN_Project *p, int index, EN_API_FLOAT_TYPE *f, int len);
  int DLLEXPORT EN_setpatternvalue(EN_Project *p, int index, int period, EN_API_FLOAT_TYPE value);
  int DLLEXPORT EN_settimeparam(EN_Project *p, int code, long value);
  int DLLEXPORT EN_setoption(EN_Project *p, int code, EN_API_FLOAT_TYPE v);
  int DLLEXPORT EN_setstatusreport(EN_Project *p, int code);
  int DLLEXPORT EN_setqualtype(EN_Project *p, int qualcode, char *chemname, char *chemunits, char *tracenode);
  int DLLEXPORT EN_getqualinfo(EN_Project *p, int *qualcode, char *chemname, char *chemunits, int *tracenode);
  int DLLEXPORT EN_setbasedemand(EN_Project *p, int nodeIndex, int demandIdx, EN_API_FLOAT_TYPE baseDemand);
  int DLLEXPORT EN_getcurveindex(EN_Project *p, char *id, int *index);
  int DLLEXPORT EN_getcurveid(EN_Project *p, int index, char *id);
  int DLLEXPORT EN_getcurvelen(EN_Project *p, int index, int *len);
  int DLLEXPORT EN_getcurvevalue(EN_Project *p, int curveIndex, int pointIndex, EN_API_FLOAT_TYPE *x, EN_API_FLOAT_TYPE *y);
  int DLLEXPORT EN_setcurvevalue(EN_Project *p, int curveIndex, int pointIndex, EN_API_FLOAT_TYPE x, EN_API_FLOAT_TYPE y);
  int DLLEXPORT EN_setcurve(EN_Project *p, int index, EN_API_FLOAT_TYPE *x, EN_API_FLOAT_TYPE *y, int len);
  int DLLEXPORT EN_addcurve(EN_Project *p, char *id);
  int DLLEXPORT EN_getrule(EN_Project *p, int index, int *nPremises, int *nTrueActions, int *nFalseActions, EN_API_FLOAT_TYPE *priority);
  int DLLEXPORT EN_setrulepriority(EN_Project *p, int index, EN_API_FLOAT_TYPE priority);
  int DLLEXPORT EN_getpremise(EN_Project *p, int indexRule, int indexPremise, int *logop, int *object, int *indexObj, int *variable, int *relop, int *status, EN_API_FLOAT_TYPE *value);
  int DLLEXPORT EN_setpremise(EN_Project *p, int indexRule, int indexPremise, int logop, int object, int indexObj, int variable, int relop, int status, EN_API_FLOAT_TYPE value);
  int DLLEXPORT EN_setpremiseindex(EN_Project *p, int indexRule, int indexPremise, int indexObj);
  int DLLEXPORT EN_setpremisestatus(EN_Project *p, int indexRule, int indexPremise, int status);
  int DLLEXPORT EN_setpremisevalue(EN_Project *p, int indexRule, int indexPremise, EN_API_FLOAT_TYPE value);
  int DLLEXPORT EN_gettrueaction(EN_Project *p, int indexRule, int indexAction, int *indexLink, int *status, EN_API_FLOAT_TYPE *setting);
  int DLLEXPORT EN_settrueaction(EN_Project *p, int indexRule, int indexAction, int indexLink, int status, EN_API_FLOAT_TYPE setting);
  int DLLEXPORT EN_getfalseaction(EN_Project *p, int indexRule, int indexAction, int *indexLink, int *status, EN_API_FLOAT_TYPE *setting);
  int DLLEXPORT EN_setfalseaction(EN_Project *p, int indexRule, int indexAction, int indexLink, int status, EN_API_FLOAT_TYPE setting);
  int DLLEXPORT EN_getruleID(EN_Project *p, int indexRule, char* id);
  int DLLEXPORT EN_addnode(EN_Project *p, char *id, EN_NodeType nodeType);
  int DLLEXPORT EN_addlink(EN_Project *p, char *id, EN_LinkType linkType, char *fromNode, char *toNode);
  int DLLEXPORT EN_deletenode(EN_Project *p, int nodeIndex);
  int DLLEXPORT EN_deletelink(EN_Project *p, int linkIndex);
>>>>>>> c4b7c906
  
#if defined(__cplusplus)
}
#endif

#endif //EPANET2_H<|MERGE_RESOLUTION|>--- conflicted
+++ resolved
@@ -279,14 +279,10 @@
   /**
    @brief The EPANET Project wrapper object
    */
-<<<<<<< HEAD
   typedef void *EN_ProjectHandle;
-//  typedef struct EN_Project EN_Project;
+
   typedef struct EN_Pattern EN_Pattern;
   typedef struct EN_Curve EN_Curve;
-=======
-  typedef struct EN_Project EN_Project;
->>>>>>> c4b7c906
   
   /**
    @brief runs a complete EPANET simulation
@@ -1172,15 +1168,14 @@
    Threadsafe versions of all epanet functions
    
    ***************************************************/
-<<<<<<< HEAD
-  int DLLEXPORT EN_alloc(EN_ProjectHandle *ph);
-  int DLLEXPORT EN_free(EN_ProjectHandle *ph);
+  int DLLEXPORT EN_createproject(EN_ProjectHandle *ph);
+  int DLLEXPORT EN_deleteproject(EN_ProjectHandle *ph);
 
   void DLLEXPORT EN_clearError(EN_ProjectHandle ph);
   int DLLEXPORT EN_checkError(EN_ProjectHandle ph, char** msg_buffer);
 
-  int DLLEXPORT EN_epanet(EN_ProjectHandle ph, const char *f1, const char *f2,
-	  const char *f3, void(*pviewprog)(char *));
+  //int DLLEXPORT EN_epanet(EN_ProjectHandle ph, const char *f1, const char *f2,
+	//  const char *f3, void(*pviewprog)(char *));
   int DLLEXPORT EN_init(EN_ProjectHandle *ph, char *rptFile, char *binOutFile,
           EN_FlowUnits UnitsType, EN_FormType HeadlossFormula);
 
@@ -1226,52 +1221,6 @@
   int DLLEXPORT EN_getpatternvalue(EN_ProjectHandle ph, int index, int period, EN_API_FLOAT_TYPE *value);
   int DLLEXPORT EN_getaveragepatternvalue(EN_ProjectHandle ph, int index, EN_API_FLOAT_TYPE *value);
   int DLLEXPORT EN_getqualtype(EN_ProjectHandle ph, int *qualcode, int *tracenode);
-=======
-  int  DLLEXPORT EN_createproject(EN_Project **p);
-  int  DLLEXPORT EN_deleteproject(EN_Project *p);
-
-  int DLLEXPORT EN_epanet(char *inpFile, char *rptFile, char *binOutFile, void (*callback) (char *));
-  int DLLEXPORT EN_init(EN_Project *p, char *rptFile, char *binOutFile, EN_FlowUnits UnitsType, EN_FormType HeadlossFormula);
-  int DLLEXPORT EN_open(EN_Project *p, char *inpFile, char *rptFile, char *binOutFile);
-  int DLLEXPORT EN_saveinpfile(EN_Project *p, char *filename);
-  int DLLEXPORT EN_close(EN_Project *p);
-  int DLLEXPORT EN_solveH(EN_Project *p);
-  int DLLEXPORT EN_saveH(EN_Project *p);
-  int DLLEXPORT EN_openH(EN_Project *p);
-  int DLLEXPORT EN_initH(EN_Project *p, int EN_SaveOption);
-  int DLLEXPORT EN_runH(EN_Project *p, long *currentTime);
-  int DLLEXPORT EN_nextH(EN_Project *p, long *tStep);
-  int DLLEXPORT EN_closeH(EN_Project *p);
-  int DLLEXPORT EN_savehydfile(EN_Project *p, char *filename);
-  int DLLEXPORT EN_usehydfile(EN_Project *p, char *filename);
-  int DLLEXPORT EN_solveQ(EN_Project *p);
-  int DLLEXPORT EN_openQ(EN_Project *p);
-  int DLLEXPORT EN_initQ(EN_Project *p, int saveFlag);
-  int DLLEXPORT EN_runQ(EN_Project *p, long *currentTime);
-  int DLLEXPORT EN_nextQ(EN_Project *p, long *tStep);
-  int DLLEXPORT EN_stepQ(EN_Project *p, long *timeLeft);
-  int DLLEXPORT EN_closeQ(EN_Project *p);
-  int DLLEXPORT EN_writeline(EN_Project *p, char *line);
-  int DLLEXPORT EN_report(EN_Project *p);
-  int DLLEXPORT EN_resetreport(EN_Project *p);
-  int DLLEXPORT EN_setreport(EN_Project *p, char *reportFormat);
-  int DLLEXPORT EN_getcontrol(EN_Project *p, int controlIndex, int *controlType, int *linkIndex, EN_API_FLOAT_TYPE *setting, int *nodeIndex, EN_API_FLOAT_TYPE *level);
-  int DLLEXPORT EN_getcount(EN_Project *p, EN_CountType code, int *count);
-  int DLLEXPORT EN_getoption(EN_Project *p, EN_Option opt, EN_API_FLOAT_TYPE *value);
-  int DLLEXPORT EN_gettimeparam(EN_Project *p, int code, long *value);
-  int DLLEXPORT EN_getflowunits(EN_Project *p, int *code);
-  int DLLEXPORT EN_setflowunits(EN_Project *p, int code);
-  int DLLEXPORT EN_getdemandmodel(EN_Project *p, int *type, EN_API_FLOAT_TYPE *pmin, EN_API_FLOAT_TYPE *preq,
-                                  EN_API_FLOAT_TYPE *pexp);
-  int DLLEXPORT EN_setdemandmodel(EN_Project *p, int type, EN_API_FLOAT_TYPE pmin, EN_API_FLOAT_TYPE preq,
-                                  EN_API_FLOAT_TYPE pexp);
-  int DLLEXPORT EN_getpatternindex(EN_Project *p, char *id, int *index);
-  int DLLEXPORT EN_getpatternid(EN_Project *p, int index, char *id);
-  int DLLEXPORT EN_getpatternlen(EN_Project *p, int index, int *len);
-  int DLLEXPORT EN_getpatternvalue(EN_Project *p, int index, int period, EN_API_FLOAT_TYPE *value);
-  int DLLEXPORT EN_getaveragepatternvalue(EN_Project *p, int index, EN_API_FLOAT_TYPE *value);
-  int DLLEXPORT EN_getqualtype(EN_Project *p, int *qualcode, int *tracenode);
->>>>>>> c4b7c906
   int DLLEXPORT EN_geterror(int errcode, char *errmsg, int maxLen);
 
   int DLLEXPORT EN_getstatistic(EN_ProjectHandle ph, int code, EN_API_FLOAT_TYPE* value);
@@ -1297,7 +1246,7 @@
   int DLLEXPORT EN_getcurvetype(EN_ProjectHandle ph, int curveIndex, int *outType);
 
   int DLLEXPORT EN_getversion(int *version);
-<<<<<<< HEAD
+
   int DLLEXPORT EN_setcontrol(EN_ProjectHandle ph, int cindex, int ctype, int lindex, EN_API_FLOAT_TYPE setting, int nindex, EN_API_FLOAT_TYPE level);
   int DLLEXPORT EN_setnodevalue(EN_ProjectHandle ph, int index, int code, EN_API_FLOAT_TYPE v);
   int DLLEXPORT EN_setlinkvalue(EN_ProjectHandle ph, int index, int code, EN_API_FLOAT_TYPE v);
@@ -1308,6 +1257,11 @@
   int DLLEXPORT EN_setoption(EN_ProjectHandle ph, int code, EN_API_FLOAT_TYPE v);
   int DLLEXPORT EN_setstatusreport(EN_ProjectHandle ph, int code);
   int DLLEXPORT EN_setqualtype(EN_ProjectHandle ph, int qualcode, char *chemname, char *chemunits, char *tracenode);
+
+  int DLLEXPORT EN_getdemandmodel(EN_ProjectHandle ph, int *type, EN_API_FLOAT_TYPE *pmin,
+              EN_API_FLOAT_TYPE *preq, EN_API_FLOAT_TYPE *pexp);
+   int DLLEXPORT EN_setdemandmodel(EN_ProjectHandle ph, int type, EN_API_FLOAT_TYPE pmin,
+              EN_API_FLOAT_TYPE preq, EN_API_FLOAT_TYPE pexp);
 
   int DLLEXPORT EN_getqualinfo(EN_ProjectHandle ph, int *qualcode, char *chemname, char *chemunits, int *tracenode);
   int DLLEXPORT EN_setbasedemand(EN_ProjectHandle ph, int nodeIndex, int demandIdx, EN_API_FLOAT_TYPE baseDemand);
@@ -1335,44 +1289,6 @@
   int DLLEXPORT EN_deletenode(EN_ProjectHandle ph, int nodeIndex);
   int DLLEXPORT EN_deletelink(EN_ProjectHandle ph, int linkIndex);
   
-=======
-  int DLLEXPORT EN_setcontrol(EN_Project *p, int cindex, int ctype, int lindex, EN_API_FLOAT_TYPE setting, int nindex, EN_API_FLOAT_TYPE level);
-  int DLLEXPORT EN_setnodevalue(EN_Project *p, int index, int code, EN_API_FLOAT_TYPE v);
-  int DLLEXPORT EN_setlinkvalue(EN_Project *p, int index, int code, EN_API_FLOAT_TYPE v);
-  int DLLEXPORT EN_addpattern(EN_Project *p, char *id);
-  int DLLEXPORT EN_setpattern(EN_Project *p, int index, EN_API_FLOAT_TYPE *f, int len);
-  int DLLEXPORT EN_setpatternvalue(EN_Project *p, int index, int period, EN_API_FLOAT_TYPE value);
-  int DLLEXPORT EN_settimeparam(EN_Project *p, int code, long value);
-  int DLLEXPORT EN_setoption(EN_Project *p, int code, EN_API_FLOAT_TYPE v);
-  int DLLEXPORT EN_setstatusreport(EN_Project *p, int code);
-  int DLLEXPORT EN_setqualtype(EN_Project *p, int qualcode, char *chemname, char *chemunits, char *tracenode);
-  int DLLEXPORT EN_getqualinfo(EN_Project *p, int *qualcode, char *chemname, char *chemunits, int *tracenode);
-  int DLLEXPORT EN_setbasedemand(EN_Project *p, int nodeIndex, int demandIdx, EN_API_FLOAT_TYPE baseDemand);
-  int DLLEXPORT EN_getcurveindex(EN_Project *p, char *id, int *index);
-  int DLLEXPORT EN_getcurveid(EN_Project *p, int index, char *id);
-  int DLLEXPORT EN_getcurvelen(EN_Project *p, int index, int *len);
-  int DLLEXPORT EN_getcurvevalue(EN_Project *p, int curveIndex, int pointIndex, EN_API_FLOAT_TYPE *x, EN_API_FLOAT_TYPE *y);
-  int DLLEXPORT EN_setcurvevalue(EN_Project *p, int curveIndex, int pointIndex, EN_API_FLOAT_TYPE x, EN_API_FLOAT_TYPE y);
-  int DLLEXPORT EN_setcurve(EN_Project *p, int index, EN_API_FLOAT_TYPE *x, EN_API_FLOAT_TYPE *y, int len);
-  int DLLEXPORT EN_addcurve(EN_Project *p, char *id);
-  int DLLEXPORT EN_getrule(EN_Project *p, int index, int *nPremises, int *nTrueActions, int *nFalseActions, EN_API_FLOAT_TYPE *priority);
-  int DLLEXPORT EN_setrulepriority(EN_Project *p, int index, EN_API_FLOAT_TYPE priority);
-  int DLLEXPORT EN_getpremise(EN_Project *p, int indexRule, int indexPremise, int *logop, int *object, int *indexObj, int *variable, int *relop, int *status, EN_API_FLOAT_TYPE *value);
-  int DLLEXPORT EN_setpremise(EN_Project *p, int indexRule, int indexPremise, int logop, int object, int indexObj, int variable, int relop, int status, EN_API_FLOAT_TYPE value);
-  int DLLEXPORT EN_setpremiseindex(EN_Project *p, int indexRule, int indexPremise, int indexObj);
-  int DLLEXPORT EN_setpremisestatus(EN_Project *p, int indexRule, int indexPremise, int status);
-  int DLLEXPORT EN_setpremisevalue(EN_Project *p, int indexRule, int indexPremise, EN_API_FLOAT_TYPE value);
-  int DLLEXPORT EN_gettrueaction(EN_Project *p, int indexRule, int indexAction, int *indexLink, int *status, EN_API_FLOAT_TYPE *setting);
-  int DLLEXPORT EN_settrueaction(EN_Project *p, int indexRule, int indexAction, int indexLink, int status, EN_API_FLOAT_TYPE setting);
-  int DLLEXPORT EN_getfalseaction(EN_Project *p, int indexRule, int indexAction, int *indexLink, int *status, EN_API_FLOAT_TYPE *setting);
-  int DLLEXPORT EN_setfalseaction(EN_Project *p, int indexRule, int indexAction, int indexLink, int status, EN_API_FLOAT_TYPE setting);
-  int DLLEXPORT EN_getruleID(EN_Project *p, int indexRule, char* id);
-  int DLLEXPORT EN_addnode(EN_Project *p, char *id, EN_NodeType nodeType);
-  int DLLEXPORT EN_addlink(EN_Project *p, char *id, EN_LinkType linkType, char *fromNode, char *toNode);
-  int DLLEXPORT EN_deletenode(EN_Project *p, int nodeIndex);
-  int DLLEXPORT EN_deletelink(EN_Project *p, int linkIndex);
->>>>>>> c4b7c906
-  
 #if defined(__cplusplus)
 }
 #endif
