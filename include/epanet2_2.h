--- conflicted
+++ resolved
@@ -82,10 +82,6 @@
   */
   int DLLEXPORT EN_deleteproject(EN_Project *ph);
 
-<<<<<<< HEAD
-  int DLLEXPORT EN_runproject(EN_Project ph, const char *f1, const char *f2, const char *f3,
-                void (*pviewprog)(char *));
-=======
   /**
   @brief Runs a complete EPANET simulation.
   @param ph an EPANET project handle.
@@ -123,7 +119,6 @@
   file will not be used to supply network data. If the project receives it's network data
   from an input file then there is no need to call this function.
   */
->>>>>>> 3b6b0d9f
   int DLLEXPORT EN_init(EN_Project ph, const char *rptFile, const char *outFile,
                 int unitsType, int headLossType);
 
