/*
 ******************************************************************************
 Project:      OWA EPANET
 Version:      2.2
 Module:       epanet2.c
 Description:  implementation of the legacy EPANET API functions
 Authors:      see AUTHORS
 Copyright:    see AUTHORS
 License:      see LICENSE
<<<<<<< HEAD
 Last Updated: 01/11/2019
=======
 Last Updated: 01/09/2019
>>>>>>> 414db4d7
 ******************************************************************************
*/
#ifndef __APPLE__
#include <malloc.h>
#else
#include <stdlib.h>
#endif
#include <string.h>

#include "types.h"
#include "funcs.h"

#include "epanet2.h"
#include "epanet2_2.h"


// This single global variable is used only when the library is called
// in "legacy mode" with the 2.1-style API.
Project __defaultProject;
Project *_defaultProject = &__defaultProject;

// Functions for creating and removing default temporary files
void createtmpfiles()
{
    getTmpName(_defaultProject->TmpHydFname);
    getTmpName(_defaultProject->TmpOutFname);
    getTmpName(_defaultProject->TmpStatFname);
}

void removetmpfiles()
{
    remove(_defaultProject->TmpHydFname);
    remove(_defaultProject->TmpOutFname);
    remove(_defaultProject->TmpStatFname);
}


/********************************************************************

    System Functions

********************************************************************/

int DLLEXPORT ENepanet(const char *inpFile, const char *rptFile,
              const char *outFile,  void (*pviewprog)(char *))
{
/*------------------------------------------------------------------------
 **   Input:   inpFile = name of EPANET formatted input file
 **            rptFile = name of report file
 **            outFile = name of binary output file
 **            pviewprog = see note below
 **   Output:  none
 **   Returns: error code
 **   Purpose: runs a complete EPANET simulation
 **
 **  The pviewprog() argument is a pointer to a callback function
 **  that takes a character string (char *) as its only parameter.
 **  The function would reside in and be used by the calling
 **  program to display the progress messages that EPANET generates
 **  as it carries out its computations. If this feature is not
 **  needed then the argument should be NULL.
 **-------------------------------------------------------------------------
 */
    int errcode = 0;
    int warncode = 0;

    // Run the project and record any warning
    createtmpfiles();
    errcode = EN_runproject(_defaultProject, inpFile, rptFile, outFile, pviewprog);
    if (errcode < 100) warncode = errcode;
    removetmpfiles();

    // Return the warning code if the run had no errors
    if (warncode) errcode = MAX(errcode, warncode);
    return errcode;
}

int DLLEXPORT ENinit(const char *rptFile, const char *outFile, int unitsType,
                     int headlossType)
{
    int errcode = 0;
    createtmpfiles();
    errcode = EN_init(_defaultProject, rptFile, outFile, unitsType, headlossType);
    return errcode;
}

int DLLEXPORT ENopen(const char *inpFile, const char *rptFile, const char *outFile)
{
    int errcode = 0;
    createtmpfiles();
    errcode = EN_open(_defaultProject, inpFile, rptFile, outFile);
    return errcode;
}

int DLLEXPORT ENsaveinpfile(const char *filename)
{
    return EN_saveinpfile(_defaultProject, filename);
}

int DLLEXPORT ENclose()
{
    EN_close(_defaultProject);
    removetmpfiles();
    return 0;
}

/********************************************************************

    Hydraulic Analysis Functions

********************************************************************/

int DLLEXPORT ENsolveH() { return EN_solveH(_defaultProject); }

int DLLEXPORT ENsaveH() { return EN_saveH(_defaultProject); }

int DLLEXPORT ENopenH() { return EN_openH(_defaultProject); }

int DLLEXPORT ENinitH(int initFlag) { return EN_initH(_defaultProject, initFlag); }

int DLLEXPORT ENrunH(long *currentTime) { return EN_runH(_defaultProject, currentTime); }

int DLLEXPORT ENnextH(long *tStep) { return EN_nextH(_defaultProject, tStep); }

int DLLEXPORT ENcloseH() { return EN_closeH(_defaultProject); }

int DLLEXPORT ENsavehydfile(char *filename)
{
    return EN_savehydfile(_defaultProject, filename);
}

int DLLEXPORT ENusehydfile(char *filename)
{
    return EN_usehydfile(_defaultProject, filename);
}

/********************************************************************

    Water Quality Analysis Functions

********************************************************************/

int DLLEXPORT ENsolveQ() { return EN_solveQ(_defaultProject); }

int DLLEXPORT ENopenQ() { return EN_openQ(_defaultProject); }

int DLLEXPORT ENinitQ(int saveFlag) { return EN_initQ(_defaultProject, saveFlag); }

int DLLEXPORT ENrunQ(long *currentTime) { return EN_runQ(_defaultProject, currentTime); }

int DLLEXPORT ENnextQ(long *tStep) { return EN_nextQ(_defaultProject, tStep); }

int DLLEXPORT ENstepQ(long *timeLeft) { return EN_stepQ(_defaultProject, timeLeft); }

int DLLEXPORT ENcloseQ() { return EN_closeQ(_defaultProject); }

/********************************************************************

    Reporting Functions

********************************************************************/

int DLLEXPORT ENwriteline(char *line) { return EN_writeline(_defaultProject, line); }

int DLLEXPORT ENreport() { return EN_report(_defaultProject); }

int DLLEXPORT ENresetreport() { return EN_resetreport(_defaultProject); }

int DLLEXPORT ENsetreport(char *format) { return EN_setreport(_defaultProject, format); }

int DLLEXPORT ENsetstatusreport(int level)
{
    return EN_setstatusreport(_defaultProject, level);
}

int DLLEXPORT ENgetversion(int *version) { return EN_getversion(version); }

int DLLEXPORT ENgetcount(int object, int *count)
{
    return EN_getcount(_defaultProject, object, count);
}

int DLLEXPORT ENgeterror(int errcode, char *errmsg, int maxLen)
{
    return EN_geterror(errcode, errmsg, maxLen);
}

int DLLEXPORT ENgetstatistic(int type, EN_API_FLOAT_TYPE *value)
{
    double v = 0.0;
    int errcode = EN_getstatistic(_defaultProject, type, &v);
    *value = (EN_API_FLOAT_TYPE)v;
    return errcode;
}

/********************************************************************

    Analysis Options Functions

********************************************************************/

int DLLEXPORT ENgetoption(int option, EN_API_FLOAT_TYPE *value)
{
    double v = 0.0;
    int errcode = EN_getoption(_defaultProject, option, &v);
    *value = (EN_API_FLOAT_TYPE)v;
    return errcode;
}

int DLLEXPORT ENsetoption(int option, EN_API_FLOAT_TYPE value)
{
    return EN_setoption(_defaultProject, option, value);
}

int DLLEXPORT ENgetflowunits(int *units)
{
    return EN_getflowunits(_defaultProject, units);
}

int DLLEXPORT ENsetflowunits(int units)
{
    return EN_setflowunits(_defaultProject, units);
}

int DLLEXPORT ENgettimeparam(int param, long *value)
{
    return EN_gettimeparam(_defaultProject, param, value);
}

int DLLEXPORT ENsettimeparam(int param, long value)
{
    return EN_settimeparam(_defaultProject, param, value);
}

int DLLEXPORT ENgetqualinfo(int *qualType, char *chemName, char *chemUnits,
              int *traceNode)
{
    return EN_getqualinfo(_defaultProject, qualType, chemName, chemUnits, traceNode);
}

int DLLEXPORT ENgetqualtype(int *qualType, int *traceNode)
{
    return EN_getqualtype(_defaultProject, qualType, traceNode);
}

int DLLEXPORT ENsetqualtype(int qualType, char *chemName, char *chemUnits,
              char *traceNode)
{
    return EN_setqualtype(_defaultProject, qualType, chemName, chemUnits, traceNode);
}

/********************************************************************

    Node Functions

********************************************************************/

int DLLEXPORT ENaddnode(char *id, int nodeType)
{
    return EN_addnode(_defaultProject, id, nodeType);
}

int DLLEXPORT ENdeletenode(int index, int actionCode)
{
    return EN_deletenode(_defaultProject, index, actionCode);
}

int DLLEXPORT ENgetnodeindex(char *id, int *index)
{
    return EN_getnodeindex(_defaultProject, id, index);
}

int DLLEXPORT ENgetnodeid(int index, char *id)
{
    return EN_getnodeid(_defaultProject, index, id);
}

int DLLEXPORT ENsetnodeid(int index, char *newid)
{
    return EN_setnodeid(_defaultProject, index, newid);
}

int DLLEXPORT ENgetnodetype(int index, int *nodeType)
{
    return EN_getnodetype(_defaultProject, index, nodeType);
}

int DLLEXPORT ENgetnodevalue(int index, int property, EN_API_FLOAT_TYPE *value)
{
    double v = 0.0;
    int errcode = EN_getnodevalue(_defaultProject, index, property, &v);
    *value = (EN_API_FLOAT_TYPE)v;
    return errcode;
}

int DLLEXPORT ENsetnodevalue(int index, int property, EN_API_FLOAT_TYPE value)
{
    return EN_setnodevalue(_defaultProject, index, property, value);
}

int DLLEXPORT ENsetjuncdata(int index, EN_API_FLOAT_TYPE elev, EN_API_FLOAT_TYPE dmnd,
              char *dmndpat)
{
    return EN_setjuncdata(_defaultProject, index, elev, dmnd, dmndpat);
}

int  DLLEXPORT ENsettankdata(int index, EN_API_FLOAT_TYPE elev,
               EN_API_FLOAT_TYPE initlvl, EN_API_FLOAT_TYPE minlvl,
               EN_API_FLOAT_TYPE maxlvl, EN_API_FLOAT_TYPE diam,
               EN_API_FLOAT_TYPE minvol, char *volcurve)
{
    return EN_settankdata(_defaultProject, index, elev, initlvl, minlvl, maxlvl,
                          diam, minvol, volcurve);
}

int DLLEXPORT ENgetcoord(int index, EN_API_FLOAT_TYPE *x, EN_API_FLOAT_TYPE *y)
{
    double xx = 0.0, yy = 0.0;
    int errcode = EN_getcoord(_defaultProject, index, &xx, &yy);
    *x = (EN_API_FLOAT_TYPE)xx;
    *y = (EN_API_FLOAT_TYPE)yy;
    return errcode; 
}

int DLLEXPORT ENsetcoord(int index, EN_API_FLOAT_TYPE x, EN_API_FLOAT_TYPE y)
{
    return EN_setcoord(_defaultProject, index, x, y);
}

/********************************************************************

    Nodal Demand Functions

********************************************************************/

int DLLEXPORT ENgetdemandmodel(int *model, EN_API_FLOAT_TYPE *pmin,
              EN_API_FLOAT_TYPE *preq, EN_API_FLOAT_TYPE *pexp)
{
    double pmin2 = 0.0, preq2 = 0.0, pexp2 = 0.0;
    int errcode = EN_getdemandmodel(_defaultProject, model, &pmin2, &preq2, &pexp2);
    *pmin = (EN_API_FLOAT_TYPE)pmin2;
    *preq = (EN_API_FLOAT_TYPE)preq2;
    *pexp = (EN_API_FLOAT_TYPE)pexp2;
    return errcode;
}

int DLLEXPORT ENsetdemandmodel(int model, EN_API_FLOAT_TYPE pmin,
              EN_API_FLOAT_TYPE preq, EN_API_FLOAT_TYPE pexp)
{
    return EN_setdemandmodel(_defaultProject, model, pmin, preq, pexp);
}

int DLLEXPORT ENgetnumdemands(int nodeIndex, int *numDemands)
{
    return EN_getnumdemands(_defaultProject, nodeIndex, numDemands);
}

int DLLEXPORT ENgetbasedemand(int nodeIndex, int demandIndex,
              EN_API_FLOAT_TYPE *baseDemand)
{
    double bd2 = 0.0;
    int errcode = EN_getbasedemand(_defaultProject, nodeIndex, demandIndex, &bd2);
    *baseDemand = (EN_API_FLOAT_TYPE)bd2;
    return errcode;
}

int DLLEXPORT ENsetbasedemand(int nodeIndex, int demandIndex,
              EN_API_FLOAT_TYPE baseDemand)
{
    return EN_setbasedemand(_defaultProject, nodeIndex, demandIndex, baseDemand);
}

int  DLLEXPORT ENsetdemandpattern(int nodeIndex, int demandIndex, int patIndex)
{
    return EN_setdemandpattern(_defaultProject, nodeIndex, demandIndex, patIndex);
}

int DLLEXPORT ENgetdemandpattern(int nodeIndex, int demandIndex, int *pattIdx)
{
    return EN_getdemandpattern(_defaultProject, nodeIndex, demandIndex, pattIdx);
}

int DLLEXPORT ENgetdemandname(int nodeIndex, int demandIndex, char *demandName)
{
    return EN_getdemandname(_defaultProject, nodeIndex, demandIndex, demandName);
}

int DLLEXPORT ENsetdemandname(int nodeIndex, int demandIndex, char *demandName)
{
    return EN_setdemandname(_defaultProject, nodeIndex, demandIndex, demandName);
}

/********************************************************************

    Link Functions

********************************************************************/

int DLLEXPORT ENaddlink(char *id, int linkType, char *fromNode, char *toNode)
{
    return EN_addlink(_defaultProject, id, linkType, fromNode, toNode);
}

int DLLEXPORT ENdeletelink(int index, int actionCode)
{
    return EN_deletelink(_defaultProject, index, actionCode);
}

int DLLEXPORT ENgetlinkindex(char *id, int *index)
{
    return EN_getlinkindex(_defaultProject, id, index);
}

int DLLEXPORT ENgetlinkid(int index, char *id)
{
    return EN_getlinkid(_defaultProject, index, id);
}

int DLLEXPORT ENsetlinkid(int index, char *newid)
{
    return EN_setlinkid(_defaultProject, index, newid);
}

int DLLEXPORT ENgetlinktype(int index, int *linkType)
{
    return EN_getlinktype(_defaultProject, index, linkType);
}

int DLLEXPORT ENsetlinktype(int *index, int linkType, int actionCode)
{
    return EN_setlinktype(_defaultProject, index, linkType, actionCode);
}

int DLLEXPORT ENgetlinknodes(int index, int *node1, int *node2)
{
    return EN_getlinknodes(_defaultProject, index, node1, node2);
}

int DLLEXPORT ENsetlinknodes(int index, int node1, int node2)
{
    return EN_setlinknodes(_defaultProject, index, node1, node2);
}

int DLLEXPORT ENgetlinkvalue(int index, int property, EN_API_FLOAT_TYPE *value)
{
    double v = 0.0;
    int errcode = EN_getlinkvalue(_defaultProject, index, property, &v);
    *value = (EN_API_FLOAT_TYPE)v;
    return errcode;
}

int DLLEXPORT ENsetlinkvalue(int index, int property, EN_API_FLOAT_TYPE value)
{
    return EN_setlinkvalue(_defaultProject, index, property, value);
}

int DLLEXPORT ENsetpipedata(int index, EN_API_FLOAT_TYPE length,
              EN_API_FLOAT_TYPE diam, EN_API_FLOAT_TYPE rough, EN_API_FLOAT_TYPE mloss)
{
    return EN_setpipedata(_defaultProject, index, length, diam, rough, mloss);
}


/********************************************************************

    Pump Functions

********************************************************************/

int DLLEXPORT ENgetpumptype(int linkIndex, int *pumpType)
{
    return EN_getpumptype(_defaultProject, linkIndex, pumpType);
}

int DLLEXPORT ENgetheadcurveindex(int linkIndex, int *curveIndex)
{
    return EN_getheadcurveindex(_defaultProject, linkIndex, curveIndex);
}

int DLLEXPORT ENsetheadcurveindex(int linkIndex, int curveIndex)
{
    return EN_setheadcurveindex(_defaultProject, linkIndex, curveIndex);
}

/********************************************************************

    Time Pattern Functions

********************************************************************/

int DLLEXPORT ENaddpattern(char *id)
{
    return EN_addpattern(_defaultProject, id);
}

int DLLEXPORT ENgetpatternindex(char *id, int *index)
{
    return EN_getpatternindex(_defaultProject, id, index);
}

int DLLEXPORT ENgetpatternid(int index, char *id)
{
    return EN_getpatternid(_defaultProject, index, id);
}

int DLLEXPORT ENgetpatternlen(int index, int *len)
{
    return EN_getpatternlen(_defaultProject, index, len);
}

int DLLEXPORT ENgetpatternvalue(int index, int period, EN_API_FLOAT_TYPE *value)
{
    double v = 0.0;
    int errcode = EN_getpatternvalue(_defaultProject, index, period, &v);
    *value = (EN_API_FLOAT_TYPE)v;
    return errcode;
}

int DLLEXPORT ENsetpatternvalue(int index, int period, EN_API_FLOAT_TYPE value)
{
    return EN_setpatternvalue(_defaultProject, index, period, value);
}

int DLLEXPORT ENgetaveragepatternvalue(int index, EN_API_FLOAT_TYPE *value)
{
    double v;
    int errcode = EN_getaveragepatternvalue(_defaultProject, index, &v);
    *value = (EN_API_FLOAT_TYPE)v;
    return errcode;
}

int DLLEXPORT ENsetpattern(int index, EN_API_FLOAT_TYPE *values, int len)
{
    double *v = NULL;
    int i, errcode;
    v = (double *)calloc(len, sizeof(double));
    if (v)
    {
        for (i = 0; i < len; i++) v[i] = values[i];
        errcode = EN_setpattern(_defaultProject, index, v, len);
    }
    else errcode = 101;
    free(v);
    return errcode;
}

/********************************************************************

    Data Curve Functions

********************************************************************/

int DLLEXPORT ENaddcurve(char *id)
{
    return EN_addcurve(_defaultProject, id);
}

int DLLEXPORT ENgetcurveindex(char *id, int *index)
{
    return EN_getcurveindex(_defaultProject, id, index);
}

int DLLEXPORT ENgetcurveid(int index, char *id)
{
    return EN_getcurveid(_defaultProject, index, id);
}

int DLLEXPORT ENgetcurvelen(int index, int *len)
{
    return EN_getcurvelen(_defaultProject, index, len);
}

int DLLEXPORT ENgetcurvetype(int index, int *type)
{
    return EN_getcurvetype(_defaultProject, index, type);
}

int DLLEXPORT ENgetcurvevalue(int curveIndex, int pointIndex, EN_API_FLOAT_TYPE *x,
              EN_API_FLOAT_TYPE *y)
{
    double xx = 0.0, yy = 0.0;
    int errcode = EN_getcurvevalue(_defaultProject, curveIndex, pointIndex, &xx, &yy);
    *x = (EN_API_FLOAT_TYPE)xx;
    *y = (EN_API_FLOAT_TYPE)yy;
    return errcode;
}

int DLLEXPORT ENsetcurvevalue(int curveIndex, int pointIndex, EN_API_FLOAT_TYPE x,
              EN_API_FLOAT_TYPE y)
{
    return EN_setcurvevalue(_defaultProject, curveIndex, pointIndex, x, y);
}

int DLLEXPORT ENgetcurve(int index, char *id, int *nPoints,
              EN_API_FLOAT_TYPE **xValues, EN_API_FLOAT_TYPE **yValues)
{
    int i;
    Network *net = &_defaultProject->network;
    Scurve *curve;

    if (index <= 0 || index > net->Ncurves) return 206;
    curve = &net->Curve[index];
    strncpy(id, curve->ID, MAXID);
    *nPoints = curve->Npts;
    for (i = 0; i < curve->Npts; i++)
    {
        *xValues[i] = (EN_API_FLOAT_TYPE)curve->X[i];
        *yValues[i] = (EN_API_FLOAT_TYPE)curve->Y[i];
    }
    return 0;
}

int DLLEXPORT ENsetcurve(int index, EN_API_FLOAT_TYPE *xValues,
              EN_API_FLOAT_TYPE *yValues, int nPoints)
{
    double *xx = NULL;
    double *yy = NULL;
    int i, errcode;
    xx = (double *)calloc(nPoints, sizeof(double));
    yy = (double *)calloc(nPoints, sizeof(double));
    if (xx && yy)
    {
        for (i = 0; i < nPoints; i++)
        {
            xx[i] = xValues[i];
            yy[i] = yValues[i];
        }
        errcode = EN_setcurve(_defaultProject, index, xx, yy, nPoints);
    }
    else errcode = 101;
    free(xx);
    free(yy);
    return errcode;
}

/********************************************************************

    Simple Controls Functions

********************************************************************/

int DLLEXPORT ENaddcontrol(int type, int linkIndex, EN_API_FLOAT_TYPE setting,
              int nodeIndex, EN_API_FLOAT_TYPE level, int *index)
{
    return EN_addcontrol(_defaultProject, type, linkIndex, setting, nodeIndex,
                         level, index);
}

int  DLLEXPORT ENdeletecontrol(int index)
{
    return EN_deletecontrol(_defaultProject, index);
}

int DLLEXPORT ENgetcontrol(int index, int *type, int *linkIndex,
              EN_API_FLOAT_TYPE *setting, int *nodeIndex, EN_API_FLOAT_TYPE *level)
{
    double setting2 = 0.0, level2 = 0.0;
    int errcode = EN_getcontrol(_defaultProject, index, type, linkIndex, &setting2,
                                nodeIndex, &level2);
    *setting = (EN_API_FLOAT_TYPE)setting2;
    *level = (EN_API_FLOAT_TYPE)level2;
    return errcode;
}

int DLLEXPORT ENsetcontrol(int index, int type, int linkIndex,
              EN_API_FLOAT_TYPE setting, int nodeIndex, EN_API_FLOAT_TYPE level)
{
    return EN_setcontrol(_defaultProject, index, type, linkIndex, setting,
                         nodeIndex, level);
}

/********************************************************************

    Rule-Based Controls Functions

********************************************************************/

int DLLEXPORT ENaddrule(char *rule)
{
    return EN_addrule(_defaultProject, rule);
}

int DLLEXPORT ENdeleterule(int index)
{
    return EN_deleterule(_defaultProject, index);
}

int DLLEXPORT ENgetrule(int index, int *nPremises, int *nThenActions,
              int *nElseActions, EN_API_FLOAT_TYPE *priority)
{
    double priority2 = 0.0;
    int errcode = EN_getrule(_defaultProject, index, nPremises, nThenActions,
                             nElseActions, &priority2);
    *priority = (EN_API_FLOAT_TYPE)priority2;
    return errcode;
}

int DLLEXPORT ENgetruleID(int index, char* id)
{
    return EN_getruleID(_defaultProject, index, id);
}

int DLLEXPORT ENgetpremise(int ruleIndex, int premiseIndex, int *logop, int *object,
              int *objIndex, int *variable, int *relop, int *status,
              EN_API_FLOAT_TYPE *value)
{
    double v = 0.0;
    int errcode = EN_getpremise(_defaultProject, ruleIndex, premiseIndex, logop,
                                object, objIndex, variable, relop, status, &v);
    *value = (EN_API_FLOAT_TYPE)v;
    return errcode;
}

int DLLEXPORT ENsetpremise(int ruleIndex, int premiseIndex, int logop, int object,
              int objIndex, int variable, int relop, int status, EN_API_FLOAT_TYPE value)
{
    return EN_setpremise(_defaultProject, ruleIndex, premiseIndex, logop, object,
                         objIndex, variable, relop, status, value);
}

int DLLEXPORT ENsetpremiseindex(int ruleIndex, int premiseIndex, int objIndex)
{
    return EN_setpremiseindex(_defaultProject, ruleIndex, premiseIndex, objIndex);
}

int DLLEXPORT ENsetpremisestatus(int ruleIndex, int premiseIndex, int status)
{
    return EN_setpremisestatus(_defaultProject, ruleIndex, premiseIndex, status);
}

int DLLEXPORT ENsetpremisevalue(int ruleIndex, int premiseIndex, EN_API_FLOAT_TYPE value)
{
    return EN_setpremisevalue(_defaultProject, ruleIndex, premiseIndex, value);
}

int DLLEXPORT ENgetthenaction(int ruleIndex, int actionIndex, int *linkIndex,
              int *status, EN_API_FLOAT_TYPE *setting)
{
    double setting2 = 0.0;
    int errcode = EN_getthenaction(_defaultProject, ruleIndex, actionIndex, linkIndex,
                                   status, &setting2);
    *setting = (EN_API_FLOAT_TYPE)setting2;
    return errcode;
}

int DLLEXPORT ENsetthenaction(int ruleIndex, int actionIndex, int linkIndex,
              int status, EN_API_FLOAT_TYPE setting)
{
    return EN_setthenaction(_defaultProject, ruleIndex, actionIndex, linkIndex,
                            status, setting);
}

int DLLEXPORT ENgetelseaction(int ruleIndex, int actionIndex, int *linkIndex,
              int *status, EN_API_FLOAT_TYPE *setting)
{
    double setting2 = 0.0;
    int errcode = EN_getelseaction(_defaultProject, ruleIndex, actionIndex, linkIndex,
                                   status, &setting2);
    *setting = (EN_API_FLOAT_TYPE)setting2;
    return errcode;
}

int DLLEXPORT ENsetelseaction(int ruleIndex, int actionIndex, int linkIndex,
              int status, EN_API_FLOAT_TYPE setting)
{
    return EN_setelseaction(_defaultProject, ruleIndex, actionIndex, linkIndex,
                            status, setting);
}

int DLLEXPORT ENsetrulepriority(int index, EN_API_FLOAT_TYPE priority)
{
    return EN_setrulepriority(_defaultProject, index, priority);
}<|MERGE_RESOLUTION|>--- conflicted
+++ resolved
@@ -7,11 +7,8 @@
  Authors:      see AUTHORS
  Copyright:    see AUTHORS
  License:      see LICENSE
-<<<<<<< HEAD
+
  Last Updated: 01/11/2019
-=======
- Last Updated: 01/09/2019
->>>>>>> 414db4d7
  ******************************************************************************
 */
 #ifndef __APPLE__
