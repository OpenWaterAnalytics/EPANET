/*
******************************************************************************
Project:      OWA EPANET
Version:      2.2
Module:       input3.c
Description:  parses network data from a line of an EPANET input file
Authors:      see AUTHORS
Copyright:    see AUTHORS
License:      see LICENSE
Last Updated: 04/03/2019
******************************************************************************
*/

#ifdef _DEBUG
  #define _CRTDBG_MAP_ALLOC
  #include <stdlib.h>
  #include <crtdbg.h>
#else
  #include <stdlib.h>
#endif
#include <stdio.h>
#include <string.h>

#include <math.h>

#include "types.h"
#include "funcs.h"
#include "hash.h"
#include "text.h"

// Defined in ENUMSTXT.H
extern char *MixTxt[];
extern char *Fldname[];
extern char *DemandModelTxt[];

// Exported functions
int powercurve(double, double, double, double, double, double *, double *,
               double *);

// Imported Functions
extern int addnodeID(Network *, int, char *);
extern int addlinkID(Network *, int, char *);

// Local functions
static int  optionchoice(Project *, int);
static int  optionvalue(Project *, int);
static int  getpumpcurve(Project *, int);
static void changestatus(Network *, int, StatusType, double);
static int  setError(Parser *, int, int);


int setError(Parser *parser, int tokindex, int errcode)
/*
**--------------------------------------------------------------
**  Input:   tokindex = index of input line token
**           errcode = an error code
**  Output:  returns error code
**  Purpose: records index of token from line of input associated
**           with an error
**--------------------------------------------------------------
*/
{
    parser->ErrTok = tokindex;
    return errcode;
}

int juncdata(Project *pr)
/*
**--------------------------------------------------------------
**  Input:   none
**  Output:  returns error code
**  Purpose: processes junction data
**  Format:
**    [JUNCTIONS]
**      id  elev.  (demand)  (demand pattern)
**--------------------------------------------------------------
*/
{
    Network *net = &pr->network;
    Parser  *parser = &pr->parser;
    Hydraul *hyd = &pr->hydraul;

    int p = 0;          // time pattern index
    int n;              // number of tokens
    int njuncs;         // number of network junction nodes
    double el,          // elevation
           y = 0.0;     // base demand
    Pdemand demand;     // demand record
    Snode *node;

    // Add new junction to data base
    n = parser->Ntokens;
    if (net->Nnodes == parser->MaxNodes) return 200;
    net->Njuncs++;
    net->Nnodes++;
    njuncs = net->Njuncs;
    if (!addnodeID(net, net->Njuncs, parser->Tok[0])) return setError(parser, 0, 215);

    // Check for valid data
    if (n < 2) return 201;
    if (!getfloat(parser->Tok[1], &el)) return setError(parser, 1, 202);
    if (n >= 3 && !getfloat(parser->Tok[2], &y)) return setError(parser, 2, 202);
    if (n >= 4)
    {
        p = findpattern(net, parser->Tok[3]);
        if (p == 0) return setError(parser, 3, 205);
    }

    // Save junction data
    node = &net->Node[njuncs];
    node->X = MISSING;
    node->Y = MISSING;
    node->El = el;
    node->C0 = 0.0;
    node->S = NULL;
    node->Ke = 0.0;
    node->Rpt = 0;
    node->Type = JUNCTION;
    node->Comment = xstrcpy(&node->Comment, parser->Comment, MAXMSG);

    // create a demand record, even if no demand is specified here.
    demand = (struct Sdemand *) malloc(sizeof(struct Sdemand));
    if (demand == NULL) return 101;
    demand->Base = y;
    demand->Pat = p;
    demand->Name = NULL;
    demand->next = NULL;
    node->D = demand;
    hyd->NodeDemand[njuncs] = y;
    return 0;
}

int tankdata(Project *pr)
/*
**--------------------------------------------------------------
**  Input:   none
**  Output:  returns error code
**  Purpose: processes tank & reservoir data
**  Format:
**   [RESERVOIRS]
**     id elev (pattern)
**   [TANKS]
**     id elev (pattern)
**     id elev initlevel minlevel maxlevel diam (minvol vcurve)
**--------------------------------------------------------------
*/
{
    Network *net = &pr->network;
    Parser  *parser = &pr->parser;

    int    i,               // Node index
           n,               // # data items
           pattern = 0,     // Time pattern index
           curve = 0;       // Curve index
    double el = 0.0,        // Elevation
           initlevel = 0.0, // Initial level
           minlevel = 0.0,  // Minimum level
           maxlevel = 0.0,  // Maximum level
           minvol = 0.0,    // Minimum volume
           diam = 0.0,      // Diameter
           area;            // X-sect. area
    Snode *node;
    Stank *tank;

    // Add new tank to data base
    n = parser->Ntokens;
    if (net->Ntanks == parser->MaxTanks ||
        net->Nnodes == parser->MaxNodes) return 200;
    net->Ntanks++;
    net->Nnodes++;

    i = parser->MaxJuncs + net->Ntanks;
    if (!addnodeID(net, i, parser->Tok[0])) return setError(parser, 0, 215);

    // Check for valid data
    if (n < 2) return 201;
    if (!getfloat(parser->Tok[1], &el)) return setError(parser, 1, 202);

    // Tank is reservoir
    if (n <= 3)
    {
        // Head pattern supplied
        if (n == 3)
        {
            pattern = findpattern(net, parser->Tok[2]);
            if (pattern == 0) return setError(parser, 2, 205);
        }
    }
    else if (n < 6) return 201;

    // Tank is a storage tank
    else
    {
        if (!getfloat(parser->Tok[2], &initlevel)) return setError(parser, 2, 202);
        if (!getfloat(parser->Tok[3], &minlevel))  return setError(parser, 3, 202);
        if (!getfloat(parser->Tok[4], &maxlevel))  return setError(parser, 4, 202);
        if (!getfloat(parser->Tok[5], &diam))      return setError(parser, 5, 202);
        if (n >= 7 && !getfloat(parser->Tok[6], &minvol)) return setError(parser, 6, 202);

        // If volume curve supplied check it exists
        if (n == 8)
        {
            curve = findcurve(net, parser->Tok[7]);
            if (curve == 0) return setError(parser, 7, 206);
            net->Curve[curve].Type = VOLUME_CURVE;
        }
        if (initlevel < 0.0) return setError(parser, 2, 209);
        if (minlevel  < 0.0) return setError(parser, 3, 209);
        if (maxlevel  < 0.0) return setError(parser, 4, 209);
        if (diam      < 0.0) return setError(parser, 5, 209);
        if (minvol    < 0.0) return setError(parser, 6, 209);
    }
    node = &net->Node[i];
    tank = &net->Tank[net->Ntanks];

    node->X = MISSING;
    node->Y = MISSING;
    node->Rpt = 0;
    node->El = el;
    node->C0 = 0.0;
    node->S = NULL;
    node->Ke = 0.0;
    node->Type = (diam == 0) ? RESERVOIR : TANK;
    node->Comment = xstrcpy(&node->Comment, parser->Comment, MAXMSG);
    tank->Node = i;
    tank->H0 = initlevel;
    tank->Hmin = minlevel;
    tank->Hmax = maxlevel;
    tank->A = diam;
    tank->Pat = pattern;
    tank->Kb = MISSING;

    //*******************************************************************
    // NOTE: The min, max, & initial volumes set here are based on a
    //    nominal tank diameter. They will be modified in INPUT1.C if
    //    a volume curve is supplied for this tank.
    //*******************************************************************
    area = PI * SQR(diam) / 4.0;
    tank->Vmin = area * minlevel;
    if (minvol > 0.0) tank->Vmin = minvol;
    tank->V0 = tank->Vmin + area * (initlevel - minlevel);
    tank->Vmax = tank->Vmin + area * (maxlevel - minlevel);

    tank->Vcurve = curve;
    tank->MixModel = MIX1; // Completely mixed
    tank->V1max = 1.0;     // Mixing compartment size fraction
    return 0;
}

int pipedata(Project *pr)
/*
**--------------------------------------------------------------
**  Input:   none
**  Output:  returns error code
**  Purpose: processes pipe data
**  Format:
**    [PIPE]
**    id  node1  node2  length  diam  rcoeff (lcoeff) (status)
**--------------------------------------------------------------
*/
{
    Network *net = &pr->network;
    Parser  *parser = &pr->parser;

    int      j1,               // Start-node index
             j2,               // End-node index
             n;                // # data items
    double   length,           // Pipe length
             diam,             // Pipe diameter
             rcoeff,           // Roughness coeff.
             lcoeff = 0.0;     // Minor loss coeff
    LinkType type = PIPE;      // Link type
    StatusType status = OPEN;  // Link status
    Slink *link;

    // Add new pipe to data base
    n = parser->Ntokens;
    if (net->Nlinks == parser->MaxLinks) return 200;
    net->Npipes++;
    net->Nlinks++;
    if (!addlinkID(net, net->Nlinks, parser->Tok[0])) return setError(parser, 0, 215);

    // Check for valid data
    if (n < 6) return 201;
    if ((j1 = findnode(net, parser->Tok[1])) == 0) return setError(parser, 1, 203);
    if ((j2 = findnode(net, parser->Tok[2])) == 0) return setError(parser, 2, 203);
    if (j1 == j2) return setError(parser, 0, 222);

    if (!getfloat(parser->Tok[3], &length)) return setError(parser, 3, 202);
    if (length <= 0.0) return setError(parser, 3, 211);
    if (!getfloat(parser->Tok[4], &diam)) return  setError(parser, 4, 202);
    if (diam <= 0.0) return setError(parser, 4, 211);
    if (!getfloat(parser->Tok[5], &rcoeff)) return setError(parser, 5, 202);
    if (rcoeff <= 0.0) setError(parser, 5, 211);

    // Either a loss coeff. or a status is supplied
    if (n == 7)
    {
        if (match(parser->Tok[6], w_CV)) type = CVPIPE;
        else if (match(parser->Tok[6], w_CLOSED)) status = CLOSED;
        else if (match(parser->Tok[6], w_OPEN))   status = OPEN;
        else if (!getfloat(parser->Tok[6], &lcoeff)) return setError(parser, 6, 202);
    }

    // Both a loss coeff. and a status is supplied
    if (n == 8)
    {
        if (!getfloat(parser->Tok[6], &lcoeff)) return setError(parser, 6, 202);
        if (match(parser->Tok[7], w_CV))  type = CVPIPE;
        else if (match(parser->Tok[7], w_CLOSED)) status = CLOSED;
        else if (match(parser->Tok[7], w_OPEN))   status = OPEN;
        else return setError(parser, 7, 213);
    }
    if (lcoeff < 0.0) return setError(parser, 6, 211);

    // Save pipe data
    link = &net->Link[net->Nlinks];
    link->N1 = j1;
    link->N2 = j2;
    link->Len = length;
    link->Diam = diam;
    link->Kc = rcoeff;
    link->Km = lcoeff;
    link->Kb = MISSING;
    link->Kw = MISSING;
    link->Type = type;
    link->Status = status;
    link->Rpt = 0;
    link->Comment = xstrcpy(&link->Comment, parser->Comment, MAXMSG);
    return 0;
}

int pumpdata(Project *pr)
/*
**--------------------------------------------------------------
** Input:   none
** Output:  returns error code
** Purpose: processes pump data
** Formats:
**  [PUMP]
**   (Version 1.x Format):
**   id  node1  node2  power
**   id  node1  node2  h1    q1
**   id  node1  node2  h0    h1   q1   h2   q2
**   (Version 2 Format):
**   id  node1  node2  KEYWORD value {KEYWORD value ...}
**   where KEYWORD = [POWER,HEAD,PATTERN,SPEED]
**--------------------------------------------------------------
*/
{
    Network *net = &pr->network;
    Parser  *parser = &pr->parser;

    int    j, m,  // Token array indexes
           j1,    // Start-node index
           j2,    // End-node index
           n,     // # data items
           c, p;  // Curve & Pattern indexes
    double y;
    Slink *link;
    Spump *pump;

    /* Add new pump to data base */
    n = parser->Ntokens;
    if (net->Nlinks == parser->MaxLinks ||
        net->Npumps == parser->MaxPumps) return 200;
    net->Nlinks++;
    net->Npumps++;
    if (!addlinkID(net, net->Nlinks, parser->Tok[0])) return setError(parser, 0, 215);

    // Check for valid data
    if (n < 3) return 201;
    if ((j1 = findnode(net, parser->Tok[1])) == 0) return setError(parser, 1, 203);
    if ((j2 = findnode(net, parser->Tok[2])) == 0) return setError(parser, 2, 203);
    if (j1 == j2) return setError(parser, 0, 222);

    // Save pump data
    link = &net->Link[net->Nlinks];
    pump = &net->Pump[net->Npumps];

    link->N1 = j1;
    link->N2 = j2;
    link->Diam = 0;
    link->Len = 0.0;
    link->Kc = 1.0;
    link->Km = 0.0;
    link->Kb = 0.0;
    link->Kw = 0.0;
    link->Type = PUMP;
    link->Status = OPEN;
    link->Rpt = 0;
    link->Comment = xstrcpy(&link->Comment, parser->Comment, MAXMSG);
    pump->Link = net->Nlinks;
    pump->Ptype = NOCURVE; // NOCURVE is a placeholder
    pump->Hcurve = 0;
    pump->Ecurve = 0;
    pump->Upat = 0;
    pump->Ecost = 0.0;
    pump->Epat = 0;
    if (n < 4) return 0;

    // If 4-th token is a number then input follows Version 1.x format
    // so retrieve pump curve parameters
    if (getfloat(parser->Tok[3], &parser->X[0]))
    {
        m = 1;
        for (j = 4; j < n; j++)
        {
            if (!getfloat(parser->Tok[j], &parser->X[m])) return setError(parser, j, 202);
            m++;
        }
        return (getpumpcurve(pr, m));
    }

    // Otherwise input follows Version 2 format
    // so retrieve keyword/value pairs
    m = 4;
    while (m < n)
    {
        if (match(parser->Tok[m - 1], w_POWER)) // Const. HP curve
        {
            y = atof(parser->Tok[m]);
            if (y <= 0.0) return setError(parser, m, 202);
            pump->Ptype = CONST_HP;
            link->Km = y;
        }
        else if (match(parser->Tok[m - 1], w_HEAD))  // Custom pump curve
        {
            c = findcurve(net, parser->Tok[m]);
            if (c == 0) return setError(parser, m, 206);
            pump->Hcurve = c;
        }
        else if (match(parser->Tok[m - 1], w_PATTERN))  // Speed/status pattern
        {
            p = findpattern(net, parser->Tok[m]);
            if (p == 0) return setError(parser, m, 205);
            pump->Upat = p;
        }
        else if (match(parser->Tok[m - 1], w_SPEED))   // Speed setting
        {
            if (!getfloat(parser->Tok[m], &y)) return setError(parser, m, 202);
            if (y < 0.0) return setError(parser, m, 211);
            link->Kc = y;
        }
        else return 201;
        m = m + 2;  // Move to next keyword token
    }
    return 0;
}

int valvedata(Project *pr)
/*
**--------------------------------------------------------------
**  Input:   none
**  Output:  returns error code
**  Purpose: processes valve data
**  Format:
**     [VALVE]
**        id  node1  node2  diam  type  setting (lcoeff)
**--------------------------------------------------------------
*/
{
    Network *net = &pr->network;
    Parser  *parser = &pr->parser;

    int c,                     // Curve index
        j1,                    // Start-node index
        j2,                    // End-node index
        n;                     // # data items
    char  status = ACTIVE,     // Valve status
          type;                // Valve type
    double diam = 0.0,         // Valve diameter
           setting,            // Valve setting
           lcoeff = 0.0;       // Minor loss coeff.
    Slink *link;

    // Add new valve to data base
    n = parser->Ntokens;
    if (net->Nlinks == parser->MaxLinks ||
        net->Nvalves == parser->MaxValves) return 200;
    net->Nvalves++;
    net->Nlinks++;
    if (!addlinkID(net, net->Nlinks, parser->Tok[0])) return setError(parser, 0, 215);

    // Check for valid data
    if (n < 6) return 201;
    if ((j1 = findnode(net, parser->Tok[1])) == 0) return setError(parser, 1, 203);
    if ((j2 = findnode(net, parser->Tok[2])) == 0) return setError(parser, 2, 203);
    if (j1 == j2) return setError(parser, 0, 222);

    if (match(parser->Tok[4], w_PRV))       type = PRV;
    else if (match(parser->Tok[4], w_PSV))  type = PSV;
    else if (match(parser->Tok[4], w_PBV))  type = PBV;
    else if (match(parser->Tok[4], w_FCV))  type = FCV;
    else if (match(parser->Tok[4], w_TCV))  type = TCV;
    else if (match(parser->Tok[4], w_GPV))  type = GPV;
    else return setError(parser, 4, 213);

    if (!getfloat(parser->Tok[3], &diam)) return setError(parser, 3, 202);
    if (diam <= 0.0) return setError(parser, 3, 211);

    // Find headloss curve for GPV
    if (type == GPV)
    {
        c = findcurve(net, parser->Tok[5]);
        if (c == 0) return setError(parser, 5, 206);
        setting = c;
        net->Curve[c].Type = HLOSS_CURVE;
        status = OPEN;
    }
    else if (!getfloat(parser->Tok[5], &setting)) return setError(parser, 5, 202);
    if (n >= 7 && !getfloat(parser->Tok[6], &lcoeff)) return setError(parser, 6, 202);

    // Check for illegal connections
    if (valvecheck(pr, type, j1, j2))
    {
        if      (j1 > net->Njuncs) return setError(parser, 1, 219);
        else if (j2 > net->Njuncs) return setError(parser, 2, 219);
        else                       return setError(parser, -1, 220);
    }

    // Save valve data
    link = &net->Link[net->Nlinks];
    link->N1 = j1;
    link->N2 = j2;
    link->Diam = diam;
    link->Len = 0.0;
    link->Kc = setting;
    link->Km = lcoeff;
    link->Kb = 0.0;
    link->Kw = 0.0;
    link->Type = type;
    link->Status = status;
    link->Rpt = 0;
    link->Comment = xstrcpy(&link->Comment, parser->Comment, MAXMSG);
    net->Valve[net->Nvalves].Link = net->Nlinks;
    return 0;
}

int patterndata(Project *pr)
/*
**--------------------------------------------------------------
**  Input:   none
**  Output:  returns error code
**  Purpose: processes time pattern data
**  Format:
**     [PATTERNS]
**        id  mult1  mult2 .....
**--------------------------------------------------------------
*/
{
    Network *net = &pr->network;
    Parser  *parser = &pr->parser;

    int i, j, n, n1;
    double x;
    Spattern *pattern;

    // "n" is the number of pattern factors contained in the line
    n = parser->Ntokens - 1;
    if (n < 1) return 201;

    // Check if previous input line was for the same pattern
    if (parser->PrevPat && strcmp(parser->Tok[0], parser->PrevPat->ID) == 0)
    {
        pattern = parser->PrevPat;
    }

    // Otherwise retrieve pattern from the network's Pattern array
    else
    {
        i = findpattern(net, parser->Tok[0]);
        if (i == 0) return setError(parser, 0, 205);
        pattern = &(net->Pattern[i]);
        if (pattern->Comment == NULL && parser->Comment[0])
        {
            pattern->Comment = xstrcpy(&pattern->Comment, parser->Comment, MAXMSG);
        }
    }

    // Expand size of the pattern's factors array
    n1 = pattern->Length;
    pattern->Length += n;
    pattern->F = realloc(pattern->F, pattern->Length * sizeof(double));

    // Add parsed multipliers to the pattern
    for (j = 1; j <= n; j++)
    {
        if (!getfloat(parser->Tok[j], &x)) return setError(parser, j, 202);
        pattern->F[n1 + j - 1] = x;
    }

    // Save a reference to this pattern for processing additional pattern data
    parser->PrevPat = pattern;
    return 0;
}

int curvedata(Project *pr)
/*
**------------------------------------------------------
**  Input:   none
**  Output:  returns error code
**  Purpose: processes curve data
**  Format:
**     [CURVES]
**      CurveID   x-value  y-value
**------------------------------------------------------
*/
{
    Network *net = &pr->network;
    Parser  *parser = &pr->parser;

    int i;
    double x, y;
    Scurve *curve;

    // Check for valid data
    if (parser->Ntokens < 3) return 201;
    if (!getfloat(parser->Tok[1], &x)) return setError(parser, 1, 202);
    if (!getfloat(parser->Tok[2], &y)) return setError(parser, 2, 202);

    // Check if previous input line was for the same curve
    if (parser->PrevCurve && strcmp(parser->Tok[0], parser->PrevCurve->ID) == 0)
    {
        curve = parser->PrevCurve;
    }

    // Otherwise retrieve curve from the network's Curve array
    else
    {
        i = findcurve(net, parser->Tok[0]);
        if (i == 0) return setError(parser, 0, 206);
        curve = &(net->Curve[i]);
        if (curve->Comment == NULL && parser->Comment[0])
        {
            curve->Comment = xstrcpy(&curve->Comment, parser->Comment, MAXMSG);
        }
    }

    // Expand size of data arrays if need be
    if (curve->Capacity == curve->Npts)
    {
        if (resizecurve(curve, curve->Capacity + 10) > 0) return 101;
    }

    // Add new data point to curve
    curve->X[curve->Npts] = x;
    curve->Y[curve->Npts] = y;
    curve->Npts++;

    // Save a reference to this curve for processing additional curve data
    parser->PrevCurve = curve;
    return 0;
}

int coordata(Project *pr)
/*
 **--------------------------------------------------------------
 **  Input:   none
 **  Output:  returns error code
 **  Purpose: processes coordinate data
 **  Format:
 **    [COORD]
 **      id  x  y
 **--------------------------------------------------------------
 */
{
    Network *net = &pr->network;
    Parser  *parser = &pr->parser;

    int j;
    double x, y;
    Snode *node;

    // Check for valid node ID
    if (parser->Ntokens < 3) return 201;
    if ((j = findnode(net, parser->Tok[0])) == 0) return setError(parser, 0, 203);

    // Check for valid data
    if (!getfloat(parser->Tok[1], &x)) return setError(parser, 1, 202);
    if (!getfloat(parser->Tok[2], &y)) return setError(parser, 2, 202);

    // Save coord data
    node = &net->Node[j];
    node->X = x;
    node->Y = y;
    return 0;
}

int demanddata(Project *pr)
/*
**--------------------------------------------------------------
**  Input:   none
**  Output:  returns error code
**  Purpose: processes node demand data
**  Format:
**     [DEMANDS]
**        MULTIPLY  factor
**        node  base_demand  (pattern)
**
**  NOTE: Demands entered in this section replace those
**        entered in the [JUNCTIONS] section
**--------------------------------------------------------------
*/
{
    Network *net = &pr->network;
    Hydraul *hyd = &pr->hydraul;
    Parser  *parser = &pr->parser;

    int j, n, p = 0;
    double y;
    Pdemand demand;
    Pdemand cur_demand;

    // Extract data from tokens
    n = parser->Ntokens;
    if (n < 2) return 201;
    if (!getfloat(parser->Tok[1], &y)) return setError(parser, 1, 202);

    // If MULTIPLY command, save multiplier
    if (match(parser->Tok[0], w_MULTIPLY))
    {
        if (y <= 0.0) return setError(parser, 1, 213);
        else hyd->Dmult = y;
        return 0;
    }

    // Otherwise find node (and pattern) being referenced
    if ((j = findnode(net, parser->Tok[0])) == 0) return setError(parser, 0, 203);
    if (j > net->Njuncs) return 0;
    if (n >= 3)
    {
        p = findpattern(net, parser->Tok[2]);
        if (p == 0) return setError(parser, 2, 205);
    }

    // Replace any demand entered in [JUNCTIONS] section
    demand = net->Node[j].D;
    if (hyd->NodeDemand[j] != MISSING)
    {
        // First category encountered will overwrite "dummy" demand category
        // with what is specified in this section
        demand->Base = y;
        demand->Pat = p;
<<<<<<< HEAD
        demand->Name = xstrcpy(&demand->Name, parser->Comment, MAXID);
=======
        if (parser->Comment[0])
        {
            demand->Name = xstrcpy(&demand->Name, parser->Comment, MAXID);
        }
>>>>>>> 1f67c8c5
        hyd->NodeDemand[j] = MISSING; // marker - next iteration will append a new category.
    }

    // Otherwise add new demand to junction
    else
    {
        cur_demand = net->Node[j].D;
        while (cur_demand->next != NULL) cur_demand = cur_demand->next;
        demand = (struct Sdemand *)malloc(sizeof(struct Sdemand));
        if (demand == NULL) return 101;
        demand->Base = y;
        demand->Pat = p;
<<<<<<< HEAD
        demand->Name = xstrcpy(&demand->Name, parser->Comment, MAXID);
=======
        demand->Name = NULL;
        if (parser->Comment[0])
        {
            demand->Name = xstrcpy(&demand->Name, parser->Comment, MAXID);
        }        
>>>>>>> 1f67c8c5
        demand->next = NULL;
        cur_demand->next = demand;
    }
    return 0;
}

int controldata(Project *pr)
/*
**--------------------------------------------------------------
**  Input:   none
**  Output:  returns error code
**  Purpose: processes simple controls
**  Formats:
**  [CONTROLS]
**  LINK  linkID  setting IF NODE      nodeID {BELOW/ABOVE}  level
**  LINK  linkID  setting AT TIME      value  (units)
**  LINK  linkID  setting AT CLOCKTIME value  (units)
**   (0)   (1)      (2)   (3) (4)       (5)     (6)          (7)
**--------------------------------------------------------------
*/
{
    Network *net = &pr->network;
    Parser  *parser = &pr->parser;

    int          i = 0,                // Node index
                 k,                    // Link index
                 n;                    // # data items
    double       setting = MISSING,    // Link setting
                 time = 0.0,           // Simulation time
                 level = 0.0;          // Pressure or tank level
    StatusType   status = ACTIVE;      // Link status
    ControlType  ctltype;              // Control type
    LinkType     linktype;             // Link type
    Scontrol     *control;

    // Check for sufficient number of input tokens
    n = parser->Ntokens;
    if (n < 6) return 201;

    // Check that controlled link exists
    k = findlink(net, parser->Tok[1]);
    if (k == 0) return setError(parser, 1, 204);

    // Cannot control a check valve
    linktype = net->Link[k].Type;
    if (linktype == CVPIPE)  return setError(parser, 1, 207);

    // Parse control setting into a status level or numerical setting
    if (match(parser->Tok[2], w_OPEN))
    {
        status = OPEN;
        if (linktype == PUMP) setting = 1.0;
        if (linktype == GPV)  setting = net->Link[k].Kc;
    }
    else if (match(parser->Tok[2], w_CLOSED))
    {
        status = CLOSED;
        if (linktype == PUMP) setting = 0.0;
        if (linktype == GPV)  setting = net->Link[k].Kc;
    }
    else if (linktype == GPV) return setError(parser, 1, 207);
    else if (!getfloat(parser->Tok[2], &setting)) return setError(parser, 2, 202);

    // Set status for pump in case speed setting was supplied
    // or for pipe if numerical setting was supplied
    if (linktype == PUMP || linktype == PIPE)
    {
        if (setting != MISSING)
        {
            if (setting < 0.0)       return setError(parser, 2, 211);
            else if (setting == 0.0) status = CLOSED;
            else                     status = OPEN;
        }
    }

    // Determine type of control
    if (match(parser->Tok[4], w_TIME))           ctltype = TIMER;
    else if (match(parser->Tok[4], w_CLOCKTIME)) ctltype = TIMEOFDAY;
    else
    {
        if (n < 8) return 201;
        if ((i = findnode(net, parser->Tok[5])) == 0) return setError(parser, 5, 203);
        if (match(parser->Tok[6], w_BELOW))      ctltype = LOWLEVEL;
        else if (match(parser->Tok[6], w_ABOVE)) ctltype = HILEVEL;
        else return setError(parser, 6, 213);
  }

    // Parse control level or time
    switch (ctltype)
    {
        case TIMER:
        case TIMEOFDAY:
          if (n == 6) time = hour(parser->Tok[5], "");
          if (n == 7) time = hour(parser->Tok[5], parser->Tok[6]);
          if (time < 0.0) return setError(parser, 5, 213);
          break;
        case LOWLEVEL:
        case HILEVEL:
          if (!getfloat(parser->Tok[7], &level)) return setError(parser, 7, 202);
          break;
    }

    // Fill in fields of control data structure
    net->Ncontrols++;
    if (net->Ncontrols > parser->MaxControls) return 200;
    control = &net->Control[net->Ncontrols];
    control->Link = k;
    control->Node = i;
    control->Type = ctltype;
    control->Status = status;
    control->Setting = setting;
    control->Time = (long)(3600.0 * time);
    if (ctltype == TIMEOFDAY) control->Time %= SECperDAY;
    control->Grade = level;
    return 0;
}

int sourcedata(Project *pr)
/*
**--------------------------------------------------------------
**  Input:   none
**  Output:  returns error code
**  Purpose: processes water quality source data
**  Formats:
**     [SOURCE]
**        node  sourcetype  quality  (pattern start stop)
**
**  NOTE: units of mass-based source are mass/min
**--------------------------------------------------------------
*/
{
    Network *net = &pr->network;
    Parser  *parser = &pr->parser;

    int i,              // Token with quality value
        j,              // Node index
        n,              // # data items
        p = 0;          // Time pattern index
    char type = CONCEN; // Source type
    double c0 = 0;      // Initial quality
    Psource source;

    // Check for enough tokens & that source node exists
    n = parser->Ntokens;
    if (n < 2) return 201;
    if ((j = findnode(net, parser->Tok[0])) == 0) return setError(parser, 0, 203);

    // Parse source type
    // NOTE: Under old 1.1 format, SourceType not supplied so
    //       let i = index of token that contains quality value
    i = 2;
    if (match(parser->Tok[1], w_CONCEN))         type = CONCEN;
    else if (match(parser->Tok[1], w_MASS))      type = MASS;
    else if (match(parser->Tok[1], w_SETPOINT))  type = SETPOINT;
    else if (match(parser->Tok[1], w_FLOWPACED)) type = FLOWPACED;
    else i = 1;

    // Parse source quality
    if (!getfloat(parser->Tok[i], &c0))
    {
        if (i == 1) return setError(parser, i, 213);
        else        return setError(parser, i, 202);
    }

    // Parse optional source time pattern
    if (n > i + 1 && strlen(parser->Tok[i + 1]) > 0 &&
        strcmp(parser->Tok[i + 1], "*") != 0)
    {
        p = findpattern(net, parser->Tok[i + 1]);
        if (p == 0) return setError(parser, i + 1, 205);
    }

    // Destroy any existing source assigned to node
    if (net->Node[j].S != NULL) free(net->Node[j].S);

    // Create a new source & assign it to the node
    source = (struct Ssource *)malloc(sizeof(struct Ssource));
    if (source == NULL) return 101;
    source->C0 = c0;
    source->Pat = p;
    source->Type = type;
    net->Node[j].S = source;
    return 0;
}

int emitterdata(Project *pr)
/*
**--------------------------------------------------------------
**  Input:   none
**  Output:  returns error code
**  Purpose: processes junction emitter data
**  Format:
**     [EMITTER]
**        node   K
**--------------------------------------------------------------
*/
{
    Network *net = &pr->network;
    Parser  *parser = &pr->parser;

    int j,       // Node index
        n;       // # data items
    double k;    // Flow coeff.

    // Check that node exists & is a junction
    n = parser->Ntokens;
    if (n < 2) return 201;
    if ((j = findnode(net, parser->Tok[0])) == 0) return setError(parser, 0, 203);
    if (j > net->Njuncs) return 0;

    // Parse emitter flow coeff.
    if (!getfloat(parser->Tok[1], &k)) return setError(parser, 1, 202);
    if (k < 0.0) return setError(parser, 1, 209);
    net->Node[j].Ke = k;
    return 0;
}

int qualdata(Project *pr)
/*
**--------------------------------------------------------------
**  Input:   none
**  Output:  returns error code
**  Purpose: processes initial water quality data
**  Formats:
**     [QUALITY]
**        node   initqual
**        node1  node2    initqual
**--------------------------------------------------------------
*/
{
    Network *net = &pr->network;
    Parser  *parser = &pr->parser;

    int j, n;
    long i, i1, i2;
    double c0;
    Snode *Node = net->Node;

    if (net->Nnodes == 0) return setError(parser, 0, 203);  // No nodes defined yet
    n = parser->Ntokens;
    if (n < 2) return 0;

    // Single node name supplied
    if (n == 2)
    {
        if ((j = findnode(net,parser->Tok[0])) == 0) return setError(parser, 0, 203);
        if (!getfloat(parser->Tok[1], &c0)) return setError(parser, 1, 202);
        if (c0 < 0.0) return setError(parser, 1, 209);
        Node[j].C0 = c0;
    }

    // Range of node names supplied
    else
    {
        // Parse quality value
        if (!getfloat(parser->Tok[2], &c0)) return setError(parser, 2, 202);
        if (c0 < 0.0) return setError(parser, 2, 209);

        // If numerical node names supplied, then use numerical comparison
        // to find which nodes are assigned the quality value
        if ((i1 = atol(parser->Tok[0])) > 0 &&
            (i2 = atol(parser->Tok[1])) > 0)
        {
            for (j = 1; j <= net->Nnodes; j++)
            {
                i = atol(Node[j].ID);
                if (i >= i1 && i <= i2) Node[j].C0 = c0;
            }
        }

        // Otherwise use lexicographic comparison
        else
        {
            for (j = 1; j <= net->Nnodes; j++)
            {
                if ((strcmp(parser->Tok[0], Node[j].ID) <= 0) &&
                    (strcmp(parser->Tok[1], Node[j].ID) >= 0)
                   ) Node[j].C0 = c0;
            }
        }
    }
    return 0;
}

int reactdata(Project *pr)
/*
**--------------------------------------------------------------
**  Input:   none
**  Output:  returns error code
**  Purpose: processes reaction coeff. data
**  Formats:
**     [REACTIONS]
**        ORDER     {BULK/WALL/TANK} value
**        GLOBAL    BULK             coeff
**        GLOBAL    WALL             coeff
**        BULK      link1  (link2)   coeff
**        WALL      link1  (link2)   coeff
**        TANK      node1  (node2)   coeff
**        LIMITING  POTENTIAL        value
**        ROUGHNESS CORRELATION      value
**--------------------------------------------------------------
*/
{
    Network *net = &pr->network;
    Quality *qual = &pr->quality;
    Parser  *parser = &pr->parser;

    int item, j, n;
    long i, i1, i2;
    double y;

    // Skip line if insufficient data
    n = parser->Ntokens;
    if (n < 3) return 0;

    // Keyword is ORDER
    if (match(parser->Tok[0], w_ORDER))
    {
        if (!getfloat(parser->Tok[n - 1], &y))  return setError(parser, n-1, 202);
        if (match(parser->Tok[1], w_BULK))      qual->BulkOrder = y;
        else if (match(parser->Tok[1], w_TANK)) qual->TankOrder = y;
        else if (match(parser->Tok[1], w_WALL))
        {
            if (y == 0.0)      qual->WallOrder = 0.0;
            else if (y == 1.0) qual->WallOrder = 1.0;
            else return setError(parser, n-1, 213);
        }
        else return setError(parser, 1, 213);
        return 0;
    }

    // Keyword is ROUGHNESS
    if (match(parser->Tok[0], w_ROUGHNESS))
    {
        if (!getfloat(parser->Tok[n - 1], &y)) return setError(parser, n-1, 202);
        qual->Rfactor = y;
        return 0;
    }

    // Keyword is LIMITING
    if (match(parser->Tok[0], w_LIMITING))
    {
        if (!getfloat(parser->Tok[n - 1], &y)) return setError(parser, n-1, 202);
        qual->Climit = y;
        return 0;
    }

    // Keyword is GLOBAL
    if (match(parser->Tok[0], w_GLOBAL))
    {
        if (!getfloat(parser->Tok[n - 1], &y)) return setError(parser, n-1, 202);
        if (match(parser->Tok[1], w_BULK))      qual->Kbulk = y;
        else if (match(parser->Tok[1], w_WALL)) qual->Kwall = y;
        else return setError(parser, 1, 213);
        return 0;
    }

    // Keyword is BULK, WALL or TANK
    if (match(parser->Tok[0], w_BULK))      item = 1;
    else if (match(parser->Tok[0], w_WALL)) item = 2;
    else if (match(parser->Tok[0], w_TANK)) item = 3;
    else return setError(parser, 0, 213);

    // Save the first link/node ID in the first token
    strcpy(parser->Tok[0], parser->Tok[1]);

    // Case where tank rate coeffs. are being set
    if (item == 3)
    {
        // Get the rate coeff. value
        if (!getfloat(parser->Tok[n - 1], &y)) return setError(parser, n-1, 202);

        // Case where just a single tank is specified
        if (n == 3)
        {
            if ((j = findnode(net,parser->Tok[1])) <= net->Njuncs) return 0;
            net->Tank[j - net->Njuncs].Kb = y;
        }

        // Case where a numerical range of tank IDs is specified
        else if ((i1 = atol(parser->Tok[1])) > 0 &&
                 (i2 = atol(parser->Tok[2])) > 0)
        {
            for (j = net->Njuncs + 1; j <= net->Nnodes; j++)
            {
                i = atol(net->Node[j].ID);
                if (i >= i1 && i <= i2) net->Tank[j - net->Njuncs].Kb = y;
            }
        }

        // Case where a general range of tank IDs is specified
        else for (j = net->Njuncs + 1; j <= net->Nnodes; j++)
        {
            if ((strcmp(parser->Tok[1], net->Node[j].ID) <= 0) &&
                (strcmp(parser->Tok[2], net->Node[j].ID) >= 0)
                ) net->Tank[j - net->Njuncs].Kb = y;
        }
    }

    // Case where pipe rate coeffs. are being set
    else
    {
        // Get the rate coeff. value
        if (!getfloat(parser->Tok[n - 1], &y)) return setError(parser, n-1, 202);
        if (net->Nlinks == 0) return 0;

        // Case where just a single link is specified
        if (n == 3)
        {
            if ((j = findlink(net, parser->Tok[1])) == 0) return 0;
            if (item == 1) net->Link[j].Kb = y;
            else           net->Link[j].Kw = y;
        }

        // Case where a numerical range of link IDs is specified
        else if ((i1 = atol(parser->Tok[1])) > 0 &&
                 (i2 = atol(parser->Tok[2])) > 0)
        {
            for (j = 1; j <= net->Nlinks; j++)
            {
                i = atol(net->Link[j].ID);
                if (i >= i1 && i <= i2)
                {
                    if (item == 1)  net->Link[j].Kb = y;
                    else            net->Link[j].Kw = y;
                }
            }
        }

        // Case where a general range of link IDs is specified
        else for (j = 1; j <= net->Nlinks; j++)
        {
            if ((strcmp(parser->Tok[1], net->Link[j].ID) <= 0) &&
                (strcmp(parser->Tok[2], net->Link[j].ID) >= 0))
            {
                if (item == 1) net->Link[j].Kb = y;
                else           net->Link[j].Kw = y;
            }
        }
    }
    return 0;
}

int mixingdata(Project *pr)
/*
**-------------------------------------------------------------
**  Input:   none
**  Output:  returns error code
**  Purpose: processes tank mixing data
**  Format:
**    [MIXING]
**     TankID  MixModel  FractVolume
**-------------------------------------------------------------
*/
{
    Network *net = &pr->network;
    Parser  *parser = &pr->parser;

    int    i,     // Tank index
           j,     // Node index
           m,     // Type of mixing model
           n;     // Number of data items
    double v;     // Mixing zone volume fraction

    // Check for valid data
    if (net->Nnodes == 0) return setError(parser, 0, 203);
    n = parser->Ntokens;
    if (n < 2) return 0;
    j = findnode(net, parser->Tok[0]);
    if (j == 0) return setError(parser, 0, 203);
    if (j <= net->Njuncs) return 0;
    if ((m = findmatch(parser->Tok[1], MixTxt)) < 0) return setError(parser, 1, 213);

    // Find mixing zone volume fraction (which can't be 0)
    v = 1.0;
    if ((m == MIX2) && (n == 3) &&
        (!getfloat(parser->Tok[2], &v))) return setError(parser, 2, 202);
    if (v == 0.0) v = 1.0;

    // Assign mixing data to tank (return if tank is a reservoir)
    i = j - net->Njuncs;
    if (net->Tank[i].A == 0.0) return 0;
    net->Tank[i].MixModel = (char)m;
    net->Tank[i].V1max = v;
    return 0;
}

int statusdata(Project *pr)
/*
**--------------------------------------------------------------
**  Input:   none
**  Output:  returns error code
**  Purpose: processes link initial status data
**  Formats:
**    [STATUS]
**       link   value
**       link1  (link2)  value
**--------------------------------------------------------------
*/
{
    Network *net = &pr->network;
    Parser  *parser = &pr->parser;

    int j, n;
    long i, i1, i2;
    double y = 0.0;
    char status = ACTIVE;

    if (net->Nlinks == 0) return setError(parser, 0, 204);
    n = parser->Ntokens - 1;
    if (n < 1) return 201;

    // Check for legal status setting
    if (match(parser->Tok[n], w_OPEN))  status = OPEN;
    else if (match(parser->Tok[n], w_CLOSED)) status = CLOSED;
    else
    {
        if (!getfloat(parser->Tok[n], &y)) return setError(parser, n, 202);
        if (y < 0.0) return setError(parser, n, 211);
    }

    // A single link ID was supplied
    if (n == 1)
    {
        if ((j = findlink(net, parser->Tok[0])) == 0) return setError(parser, 0, 204);

        // Cannot change status of a Check Valve
        if (net->Link[j].Type == CVPIPE) return setError(parser, 0, 207);

        // Cannot change setting for a GPV
        if (net->Link[j].Type == GPV && status == ACTIVE) return setError(parser, 0, 207);
        changestatus(net, j, status, y);
    }

    // A range of numerical link ID's was supplied
    else if ((i1 = atol(parser->Tok[0])) > 0 &&
             (i2 = atol(parser->Tok[1])) > 0)
    {
        for (j = 1; j <= net->Nlinks; j++)
        {
            i = atol(net->Link[j].ID);
            if (i >= i1 && i <= i2) changestatus(net, j, status, y);
        }
    }

    // A range of general link ID's was supplied
    else for (j = 1; j <= net->Nlinks; j++)
    {
        if ((strcmp(parser->Tok[0], net->Link[j].ID) <= 0) &&
            (strcmp(parser->Tok[1], net->Link[j].ID) >= 0)
           ) changestatus(net, j, status, y);
    }
    return 0;
}

int energydata(Project *pr)
/*
**--------------------------------------------------------------
**  Input:   none
**  Output:  returns error code
**  Purpose: processes pump energy data
**  Formats:
**    [ENERGY]
**       GLOBAL         {PRICE/PATTERN/EFFIC}  value
**       PUMP   id      {PRICE/PATTERN/EFFIC}  value
**       DEMAND CHARGE  value
**--------------------------------------------------------------
*/
{
    Network *net = &pr->network;
    Hydraul *hyd = &pr->hydraul;
    Parser  *parser = &pr->parser;

    int j, k, n, p, c;
    double y;

    Slink *Link = net->Link;
    Spump *Pump = net->Pump;

    // Check for sufficient data
    n = parser->Ntokens;
    if (n < 3) return 201;

    // First keyword is DEMAND
    if (match(parser->Tok[0], w_DMNDCHARGE))
    {
        if (!getfloat(parser->Tok[2], &y)) return setError(parser, 2, 202);
        if (y < 0.0) return setError(parser, 2, 213);
        hyd->Dcost = y;
        return 0;
    }

    // First keyword is GLOBAL (remaining data refer to global options)
    if (match(parser->Tok[0], w_GLOBAL))
    {
        j = 0;
    }

    // First keyword is PUMP (remaining data refer to a specific pump)
    else if (match(parser->Tok[0], w_PUMP))
    {
        if (n < 4) return 201;
        k = findlink(net,parser->Tok[1]);
        if (k == 0) return setError(parser, 1, 216);
        if (Link[k].Type != PUMP) return setError(parser, 1, 216);
        j = findpump(net, k);
    }
    else return setError(parser, 0, 213);

    // PRICE parameter being set
    if (match(parser->Tok[n - 2], w_PRICE))
    {
        if (!getfloat(parser->Tok[n - 1], &y)) return setError(parser, n-1, 202);
        if (y < 0.0) return setError(parser, n-1, 217);
        if (j == 0) hyd->Ecost = y;
        else        Pump[j].Ecost = y;
        return 0;
    }

    // Price PATTERN being set
    else if (match(parser->Tok[n - 2], w_PATTERN))
    {
        p = findpattern(net, parser->Tok[n - 1]);
        if (p == 0) return setError(parser, n - 1, 205);
        if (j == 0) hyd->Epat = p;
        else        Pump[j].Epat = p;
        return 0;
    }

    // Pump EFFIC being set
    else if (match(parser->Tok[n - 2], w_EFFIC))
    {
        if (j == 0)
        {
            if (!getfloat(parser->Tok[n - 1], &y)) return setError(parser, n - 1, 202);
            if (y <= 0.0) return setError(parser, n - 1, 217);
            hyd->Epump = y;
        }
        else
        {
            c = findcurve(net, parser->Tok[n - 1]);
            if (c == 0) return setError(parser, n - 1, 206);
            Pump[j].Ecurve = c;
            net->Curve[c].Type = EFFIC_CURVE;
        }
        return 0;
    }
    return 201;
}

int reportdata(Project *pr)
/*
**--------------------------------------------------------------
**  Input:   none
**  Output:  returns error code
**  Purpose: processes report options data
**  Formats:
**    PAGE     linesperpage
**    STATUS   {NONE/YES/FULL}
**    SUMMARY  {YES/NO}
**    MESSAGES {YES/NO}
**    ENERGY   {NO/YES}
**    NODES    {NONE/ALL}
**    NODES    node1  node2 ...
**    LINKS    {NONE/ALL}
**    LINKS    link1  link2 ...
**    FILE     filename
**    variable {YES/NO}
**    variable {BELOW/ABOVE/PRECISION}  value
**--------------------------------------------------------------
*/
{
    Network *net = &pr->network;
    Report  *rpt = &pr->report;
    Parser  *parser = &pr->parser;

    int i, j, n;
    double y;

    n = parser->Ntokens - 1;
    if (n < 1) return 201;

    // Value for page size
    if (match(parser->Tok[0], w_PAGE))
    {
        if (!getfloat(parser->Tok[n], &y)) return setError(parser, n, 202);
        if (y < 0.0 || y > 255.0) return setError(parser, n, 213);
        rpt->PageSize = (int)y;
        return 0;
    }

    // Request that status reports be written
    if (match(parser->Tok[0], w_STATUS))
    {
        if (match(parser->Tok[n], w_NO))   rpt->Statflag = FALSE;
        if (match(parser->Tok[n], w_YES))  rpt->Statflag = TRUE;
        if (match(parser->Tok[n], w_FULL)) rpt->Statflag = FULL;
        return 0;
    }

    // Request summary report
    if (match(parser->Tok[0], w_SUMMARY))
    {
        if (match(parser->Tok[n], w_NO)) rpt->Summaryflag = FALSE;
        if (match(parser->Tok[n], w_YES))   rpt->Summaryflag = TRUE;
        return 0;
    }

    // Request error/warning message reporting
    if (match(parser->Tok[0], w_MESSAGES))
    {
        if (match(parser->Tok[n], w_NO))  rpt->Messageflag = FALSE;
        if (match(parser->Tok[n], w_YES)) rpt->Messageflag = TRUE;
        return 0;
    }

    // Request an energy usage report
    if (match(parser->Tok[0], w_ENERGY))
    {
        if (match(parser->Tok[n], w_NO))  rpt->Energyflag = FALSE;
        if (match(parser->Tok[n], w_YES)) rpt->Energyflag = TRUE;
        return 0;
    }

    // Particular reporting nodes specified
    if (match(parser->Tok[0], w_NODE))
    {
        if (match(parser->Tok[n], w_NONE))     rpt->Nodeflag = 0; // No nodes
        else if (match(parser->Tok[n], w_ALL)) rpt->Nodeflag = 1; // All nodes
        else
        {
            if (net->Nnodes == 0) return setError(parser, 1, 203);
            for (i = 1; i <= n; i++)
            {
                if ((j = findnode(net, parser->Tok[i])) == 0) return setError(parser, i, 203);
                net->Node[j].Rpt = 1;
            }
            rpt->Nodeflag = 2;
        }
        return 0;
    }

    // Particular reporting links specified
    if (match(parser->Tok[0], w_LINK))
    {
        if (match(parser->Tok[n], w_NONE))     rpt->Linkflag = 0;
        else if (match(parser->Tok[n], w_ALL)) rpt->Linkflag = 1;
        else
        {
            if (net->Nlinks == 0) return setError(parser, 1, 204);
            for (i = 1; i <= n; i++)
            {
                if ((j = findlink(net, parser->Tok[i])) == 0) return setError(parser, i, 204);
                net->Link[j].Rpt = 1;
            }
            rpt->Linkflag = 2;
        }
        return 0;
    }

    // Report fields specified
    // Special case needed to distinguish "HEAD" from "HEADLOSS"
    if (strcomp(parser->Tok[0], t_HEADLOSS)) i = HEADLOSS;
    else i = findmatch(parser->Tok[0], Fldname);
    if (i >= 0)
    {
        if (i > FRICTION) return setError(parser, 0, 213);
        if (parser->Ntokens == 1 || match(parser->Tok[1], w_YES))
        {
            rpt->Field[i].Enabled = TRUE;
            return 0;
        }

        if (match(parser->Tok[1], w_NO))
        {
            rpt->Field[i].Enabled = FALSE;
            return 0;
        }

        // Get field qualifier type
        if (parser->Ntokens < 3) return 201;
        if      (match(parser->Tok[1], w_BELOW))     j = LOW;
        else if (match(parser->Tok[1], w_ABOVE))     j = HI;
        else if (match(parser->Tok[1], w_PRECISION)) j = PREC;
        else return setError(parser, 1, 213);

        // Get field qualifier value
        if (!getfloat(parser->Tok[2], &y)) return setError(parser, 2, 202);
        if (j == PREC)
        {
            rpt->Field[i].Enabled = TRUE;
            rpt->Field[i].Precision = ROUND(y);
        }
        else rpt->Field[i].RptLim[j] = y;
        return (0);
    }

    // Name of external report file
    if (match(parser->Tok[0], w_FILE))
    {
        strncpy(rpt->Rpt2Fname, parser->Tok[1], MAXFNAME);
        return 0;
    }

    // If get to here then return error condition
    return 201;
}

int timedata(Project *pr)
/*
**--------------------------------------------------------------
**  Input:   none
**  Output:  returns error code
**  Purpose: processes time options data
**  Formats:
**    STATISTIC                  {NONE/AVERAGE/MIN/MAX/RANGE}
**    DURATION                   value   (units)
**    HYDRAULIC TIMESTEP         value   (units)
**    QUALITY TIMESTEP           value   (units)
**    MINIMUM TRAVELTIME         value   (units)
**    RULE TIMESTEP              value   (units)
**    PATTERN TIMESTEP           value   (units)
**    PATTERN START              value   (units)
**    REPORT TIMESTEP            value   (units)
**    REPORT START               value   (units)
**    START CLOCKTIME            value   (AM PM)
**-------------------------------------------------------------
*/
{
    Report *rpt = &pr->report;
    Parser *parser = &pr->parser;
    Times  *time = &pr->times;

    int n;
    long t;
    double y;

    n = parser->Ntokens - 1;
    if (n < 1) return 201;

    // Check if setting report time statistic flag
    if (match(parser->Tok[0], w_STATISTIC))
    {
        if      (match(parser->Tok[n], w_NONE))  rpt->Tstatflag = SERIES;
        else if (match(parser->Tok[n], w_NO))    rpt->Tstatflag = SERIES;
        else if (match(parser->Tok[n], w_AVG))   rpt->Tstatflag = AVG;
        else if (match(parser->Tok[n], w_MIN))   rpt->Tstatflag = MIN;
        else if (match(parser->Tok[n], w_MAX))   rpt->Tstatflag = MAX;
        else if (match(parser->Tok[n], w_RANGE)) rpt->Tstatflag = RANGE;
        else return setError(parser, n, 213);
        return 0;
    }

    // Convert text time value to numerical value in seconds
    // Examples:
    //    5           = 5 * 3600 sec
    //    5 MINUTES   = 5 * 60   sec
    //    13:50       = 13*3600 + 50*60 sec
    //    1:50 pm     = (12+1)*3600 + 50*60 sec

    if (!getfloat(parser->Tok[n], &y))
    {
        if ((y = hour(parser->Tok[n], "")) < 0.0)
        {
            if ((y = hour(parser->Tok[n - 1], parser->Tok[n])) < 0.0)
            {
                return setError(parser, n-1, 213);
            }
        }
    }
    t = (long)(3600.0 * y + 0.5);

    /// Process the value assigned to the matched parameter
    if      (match(parser->Tok[0], w_DURATION))  time->Dur = t;
    else if (match(parser->Tok[0], w_HYDRAULIC)) time->Hstep = t;
    else if (match(parser->Tok[0], w_QUALITY) )  time->Qstep = t;
    else if (match(parser->Tok[0], w_RULE))      time->Rulestep = t;
    else if (match(parser->Tok[0], w_MINIMUM))   return 0; // Not used anymore
    else if (match(parser->Tok[0], w_PATTERN))
    {
        if      (match(parser->Tok[1], w_TIME))  time->Pstep = t;
        else if (match(parser->Tok[1], w_START)) time->Pstart = t;
        else return setError(parser, 1, 213);
    }
    else if (match(parser->Tok[0], w_REPORT))
    {
        if      (match(parser->Tok[1], w_TIME))  time->Rstep = t;
        else if (match(parser->Tok[1], w_START)) time->Rstart = t;
        else return setError(parser, 1, 213);
    }
    else if (match(parser->Tok[0], w_START)) time->Tstart = t % SECperDAY;
    else return setError(parser, 0, 213);
    return 0;
}

int optiondata(Project *pr)
/*
**--------------------------------------------------------------
**  Input:   none
**  Output:  returns error code
**  Purpose: processes [OPTIONS] data
**--------------------------------------------------------------
*/
{
    int i, n;
    Parser *parser = &pr->parser;

    // Option is a named choice
    n = parser->Ntokens - 1;
    i = optionchoice(pr, n);
    if (i >= 0) return i;

    // Option is a numerical value
    return (optionvalue(pr, n));
}

int optionchoice(Project *pr, int n)
/*
**--------------------------------------------------------------
**  Input:   n = index of last input token
**  Output:  returns error code or 0 if option belongs to
**           those listed below, or -1 otherwise
**  Purpose: processes fixed choice [OPTIONS] data
**  Formats:
**    UNITS               CFS/GPM/MGD/IMGD/AFD/LPS/LPM/MLD/CMH/CMD/SI
**    PRESSURE            PSI/KPA/M
**    HEADLOSS            H-W/D-W/C-M
**    HYDRAULICS          USE/SAVE  filename
**    QUALITY             NONE/AGE/TRACE/CHEMICAL  (TraceNode)
**    MAP                 filename
**    VERIFY              filename
**    UNBALANCED          STOP/CONTINUE {Niter}
**    PATTERN             id
**    DEMAND MODEL        DDA/PDA/PPA
**--------------------------------------------------------------
*/
{
    Network *net    = &pr->network;
    Hydraul *hyd    = &pr->hydraul;
    Quality *qual   = &pr->quality;
    Parser  *parser = &pr->parser;
    Outfile *out    = &pr->outfile;

    int choice;

    // Check if 1st token matches a parameter name and
    // process the input for the matched parameter
    if (n < 0) return 201;

    // Flow UNITS
    if (match(parser->Tok[0], w_UNITS))
    {
        if (n < 1) return 0;
        else if (match(parser->Tok[1], w_CFS))  parser->Flowflag = CFS;
        else if (match(parser->Tok[1], w_GPM))  parser->Flowflag = GPM;
        else if (match(parser->Tok[1], w_AFD))  parser->Flowflag = AFD;
        else if (match(parser->Tok[1], w_MGD))  parser->Flowflag = MGD;
        else if (match(parser->Tok[1], w_IMGD)) parser->Flowflag = IMGD;
        else if (match(parser->Tok[1], w_LPS))  parser->Flowflag = LPS;
        else if (match(parser->Tok[1], w_LPM))  parser->Flowflag = LPM;
        else if (match(parser->Tok[1], w_CMH))  parser->Flowflag = CMH;
        else if (match(parser->Tok[1], w_CMD))  parser->Flowflag = CMD;
        else if (match(parser->Tok[1], w_MLD))  parser->Flowflag = MLD;
        else if (match(parser->Tok[1], w_SI))   parser->Flowflag = LPS;
        else return setError(parser, 1, 213);
    }

    // PRESSURE units
    else if (match(parser->Tok[0], w_PRESSURE))
    {
        if (n < 1) return 0;
        else if (match(parser->Tok[1], w_EXPONENT)) return -1;
        else if (match(parser->Tok[1], w_PSI))    parser->Pressflag = PSI;
        else if (match(parser->Tok[1], w_KPA))    parser->Pressflag = KPA;
        else if (match(parser->Tok[1], w_METERS)) parser->Pressflag = METERS;
        else return setError(parser, 1, 213);
    }

    // HEADLOSS formula
    else if (match(parser->Tok[0], w_HEADLOSS))
    {
        if (n < 1)  return 0;
        else if (match(parser->Tok[1], w_HW))   hyd->Formflag = HW;
        else if (match(parser->Tok[1], w_DW))   hyd->Formflag = DW;
        else if (match(parser->Tok[1], w_CM))   hyd->Formflag = CM;
        else return setError(parser, 1, 213);
    }

    // HYDRUALICS USE/SAVE file option
    else if (match(parser->Tok[0], w_HYDRAULIC))
    {
        if (n < 2) return 0;
        else if (match(parser->Tok[1], w_USE))  out->Hydflag = USE;
        else if (match(parser->Tok[1], w_SAVE)) out->Hydflag = SAVE;
        else return setError(parser, 1, 213);
        strncpy(out->HydFname, parser->Tok[2], MAXFNAME);
    }

    // Water QUALITY option
    else if (match(parser->Tok[0], w_QUALITY))
    {
        if (n < 1) return 0;
        else if (match(parser->Tok[1], w_NONE))  qual->Qualflag = NONE;
        else if (match(parser->Tok[1], w_CHEM))  qual->Qualflag = CHEM;
        else if (match(parser->Tok[1], w_AGE))   qual->Qualflag = AGE;
        else if (match(parser->Tok[1], w_TRACE)) qual->Qualflag = TRACE;
        else
        {
            qual->Qualflag = CHEM;
            strncpy(qual->ChemName, parser->Tok[1], MAXID);
            if (n >= 2) strncpy(qual->ChemUnits, parser->Tok[2], MAXID);
        }
        if (qual->Qualflag == TRACE)
        {
            // Copy Trace Node ID to parser->Tok[0] for error reporting
            strcpy(parser->Tok[0], "");
            if (n < 2) return 201;
            strcpy(parser->Tok[0], parser->Tok[2]);
            qual->TraceNode = findnode(net, parser->Tok[2]);
            if (qual->TraceNode == 0) return setError(parser, 2, 212);
            strncpy(qual->ChemName, u_PERCENT, MAXID);
            strncpy(qual->ChemUnits, parser->Tok[2], MAXID);
        }
        if (qual->Qualflag == AGE)
        {
            strncpy(qual->ChemName, w_AGE, MAXID);
            strncpy(qual->ChemUnits, u_HOURS, MAXID);
        }
    }

    // MAP file name
    else if (match(parser->Tok[0], w_MAP))
    {
        if (n < 1) return 0;
        strncpy(pr->MapFname, parser->Tok[1], MAXFNAME);
    }

    else if (match(parser->Tok[0], w_VERIFY))
    {
        // Deprecated
    }

    // Hydraulics UNBALANCED option
    else if (match(parser->Tok[0], w_UNBALANCED))
    {
        if (n < 1) return 0;
        if (match(parser->Tok[1], w_STOP)) hyd->ExtraIter = -1;
        else if (match(parser->Tok[1], w_CONTINUE))
        {
            if (n >= 2)  hyd->ExtraIter = atoi(parser->Tok[2]);
            else         hyd->ExtraIter = 0;
        }
        else return setError(parser, 1, 213);
    }

    // Default demand PATTERN
    else if (match(parser->Tok[0], w_PATTERN))
    {
        if (n < 1) return 0;
        strncpy(parser->DefPatID, parser->Tok[1], MAXID);
    }

    // DEMAND model
    else if (match(parser->Tok[0], w_DEMAND))
    {
        if (n < 2) return 0;
        if (!match(parser->Tok[1], w_MODEL)) return -1;
        choice = findmatch(parser->Tok[2], DemandModelTxt);
        if (choice < 0) return setError(parser, 2, 213);
        hyd->DemandModel = choice;
    }

    // Return -1 if keyword did not match any option
    else return -1;
    return 0;
}

int optionvalue(Project *pr, int n)
/*
**-------------------------------------------------------------
**  Input:   *line = line read from input file
**  Output:  returns error code
**  Purpose: processes numerical value [OPTIONS] data
**  Formats:
**    DEMAND MULTIPLIER   value
**    EMITTER EXPONENT    value
**    VISCOSITY           value
**    DIFFUSIVITY         value
**    SPECIFIC GRAVITY    value
**    TRIALS              value
**    ACCURACY            value

**    HEADLIMIT           value
**    FLOWLIMIT           value
**    MINIMUM PRESSURE    value
**    REQUIRED PRESSURE   value
**    PRESSURE EXPONENT   value

**    TOLERANCE           value
**    SEGMENTS            value  (not used)
**  ------ Undocumented Options -----
**    HTOL                value
**    QTOL                value
**    RQTOL               value
**    CHECKFREQ           value
**    MAXCHECK            value
**    DAMPLIMIT           value
**--------------------------------------------------------------
*/
{
    Hydraul *hyd = &pr->hydraul;
    Quality *qual = &pr->quality;
    Parser  *parser = &pr->parser;

    int    nvalue = 1;   // Index of token with numerical value
    double y;
    char* tok0 = parser->Tok[0];

    // Check for deprecated SEGMENTS keyword
    if (match(tok0, w_SEGMENTS)) return 0;

    // Check for missing value (which is permissible)
    if (match(tok0, w_SPECGRAV) || match(tok0, w_EMITTER) ||
        match(tok0, w_DEMAND)   || match(tok0, w_MINIMUM) ||
        match(tok0, w_REQUIRED) || match(tok0, w_PRESSURE) ||
        match(tok0, w_PRECISION)
       ) nvalue = 2;
    if (n < nvalue) return 0;

    // Check for valid numerical input
    if (!getfloat(parser->Tok[nvalue], &y)) return setError(parser, nvalue, 202);

    // Quality tolerance option (which can be 0)
    if (match(tok0, w_TOLERANCE))
    {
        if (y < 0.0) return setError(parser, nvalue, 213);
        qual->Ctol = y;
        return 0;
    }

    // Diffusivity
    if (match(tok0, w_DIFFUSIVITY))
    {
        if (y < 0.0) return setError(parser, nvalue, 213);
        qual->Diffus = y;
        return 0;
    }

    // Hydraulic damping limit option */
    if (match(tok0, w_DAMPLIMIT))
    {
        hyd->DampLimit = y;
        return 0;
    }

    // Flow change limit
    else if (match(tok0, w_FLOWCHANGE))
    {
          if (y < 0.0) return setError(parser, nvalue, 213);
          hyd->FlowChangeLimit = y;
          return 0;
    }

    // Head loss error limit
    else if (match(tok0, w_HEADERROR))
    {
        if (y < 0.0) return setError(parser, nvalue, 213);
        hyd->HeadErrorLimit = y;
        return 0;
    }

    // Pressure dependent demand parameters
    else if (match(tok0, w_MINIMUM))
    {
        if (y < 0.0) return setError(parser, nvalue, 213);
        hyd->Pmin = y;
        return 0;
    }
    else if (match(tok0, w_REQUIRED))
    {
        if (y < 0.0) return setError(parser, nvalue, 213);
        hyd->Preq = y;
        return 0;
    }
    else if (match(tok0, w_PRESSURE))
    {
        if (y < 0.0) return setError(parser, nvalue, 213);
        hyd->Pexp = y;
        return 0;
    }

    // All other options must be > 0
    if (y <= 0.0) return setError(parser, nvalue, 213);

    // Assign value to all other options
    if (match(tok0, w_VISCOSITY))     hyd->Viscos = y;
    else if (match(tok0, w_SPECGRAV)) hyd->SpGrav = y;
    else if (match(tok0, w_TRIALS))   hyd->MaxIter = (int)y;
    else if (match(tok0, w_ACCURACY))
    {
        y = MAX(y, 1.e-5);
        y = MIN(y, 1.e-1);
        hyd->Hacc = y;
    }
    else if (match(tok0, w_HTOL))  hyd->Htol = y;
    else if (match(tok0, w_QTOL))  hyd->Qtol = y;
    else if (match(tok0, w_RQTOL))
    {
        if (y >= 1.0) return 213;
        hyd->RQtol = y;
    }
    else if (match(tok0, w_CHECKFREQ)) hyd->CheckFreq = (int)y;
    else if (match(tok0, w_MAXCHECK))  hyd->MaxCheck = (int)y;
    else if (match(tok0, w_EMITTER))   hyd->Qexp = 1.0 / y;
    else if (match(tok0, w_DEMAND))    hyd->Dmult = y;
    else return 201;
    return 0;
}

int getpumpcurve(Project *pr, int n)
/*
**--------------------------------------------------------
**  Input:   n = number of parameters for pump curve
**  Output:  returns error code
**  Purpose: processes pump curve data for Version 1.1-
**           style input data
**  Notes:
**    1. Called by pumpdata() in INPUT3.C
**    2. Current link index & pump index of pump being
**       processed is found in network variables Nlinks
**       and Npumps, respectively
**    3. Curve data read from input line is found in
**       parser's array X[0],...X[n-1]
**---------------------------------------------------------
*/
{
    Network *net = &pr->network;
    Parser  *parser = &pr->parser;

    double a, b, c, h0, h1, h2, q1, q2;
    Spump *pump = &net->Pump[net->Npumps];

    // Constant HP curve
    if (n == 1)
    {
        if (parser->X[0] <= 0.0) return 202;
        pump->Ptype = CONST_HP;
        net->Link[net->Nlinks].Km = parser->X[0];
    }

    // Power function curve
    else
    {
        // Single point power curve
        if (n == 2)
        {
            q1 = parser->X[1];
            h1 = parser->X[0];
            h0 = 1.33334 * h1;
            q2 = 2.0 * q1;
            h2 = 0.0;
        }

        // 3-point power curve
        else if (n >= 5)
        {
            h0 = parser->X[0];
            h1 = parser->X[1];
            q1 = parser->X[2];
            h2 = parser->X[3];
            q2 = parser->X[4];
        }
        else return 202;
        pump->Ptype = POWER_FUNC;
        if (!powercurve(h0, h1, h2, q1, q2, &a, &b, &c)) return 206;
        pump->H0 = -a;
        pump->R = -b;
        pump->N = c;
        pump->Q0 = q1;
        pump->Qmax = pow((-a / b), (1.0 / c));
        pump->Hmax = h0;
    }
    return 0;
}

int powercurve(double h0, double h1, double h2, double q1, double q2,
               double *a, double *b, double *c)
/*
**---------------------------------------------------------
**  Input:   h0 = shutoff head
**           h1 = design head
**           h2 = head at max. flow
**           q1 = design flow
**           q2 = max. flow
**  Output:  *a, *b, *c = pump curve coeffs. (H = a-bQ^c),
**           Returns 1 if sucessful, 0 otherwise.
**  Purpose: computes coeffs. for pump curve
**----------------------------------------------------------
*/
{
    double h4, h5;

    if (h0 < TINY || h0 - h1 < TINY || h1 - h2 < TINY ||
        q1 < TINY || q2 - q1 < TINY
       ) return 0;
    *a = h0;
    h4 = h0 - h1;
    h5 = h0 - h2;
    *c = log(h5 / h4) / log(q2 / q1);
    if (*c <= 0.0 || *c > 20.0) return 0;
    *b = -h4 / pow(q1, *c);
    if (*b >= 0.0) return 0;
    return 1;
}

void changestatus(Network *net, int j, StatusType status, double y)
/*
**--------------------------------------------------------------
**  Input:   j      = link index
**           status = status setting (OPEN, CLOSED)
**           y      = numerical setting (pump speed, valve
**                    setting)
**  Output:  none
**  Purpose: changes status or setting of a link
**
**  NOTE: If status = ACTIVE, then a numerical setting (y) was
**        supplied. If status = OPEN/CLOSED, then numerical
**        setting is 0.
**--------------------------------------------------------------
*/
{
    Slink *link = &net->Link[j];

    if (link->Type == PIPE || link->Type == GPV)
    {
        if (status != ACTIVE) link->Status = status;
    }
    else if (link->Type == PUMP)
    {
        if (status == ACTIVE)
        {
            link->Kc = y;
            status = OPEN;
            if (y == 0.0) status = CLOSED;
        }
        else if (status == OPEN) link->Kc = 1.0;
        link->Status = status;
    }
    else if (link->Type >= PRV)
    {
        link->Kc = y;
        link->Status = status;
        if (status != ACTIVE) link->Kc = MISSING;
    }
}<|MERGE_RESOLUTION|>--- conflicted
+++ resolved
@@ -742,14 +742,10 @@
         // with what is specified in this section
         demand->Base = y;
         demand->Pat = p;
-<<<<<<< HEAD
-        demand->Name = xstrcpy(&demand->Name, parser->Comment, MAXID);
-=======
         if (parser->Comment[0])
         {
             demand->Name = xstrcpy(&demand->Name, parser->Comment, MAXID);
         }
->>>>>>> 1f67c8c5
         hyd->NodeDemand[j] = MISSING; // marker - next iteration will append a new category.
     }
 
@@ -762,15 +758,11 @@
         if (demand == NULL) return 101;
         demand->Base = y;
         demand->Pat = p;
-<<<<<<< HEAD
-        demand->Name = xstrcpy(&demand->Name, parser->Comment, MAXID);
-=======
         demand->Name = NULL;
         if (parser->Comment[0])
         {
             demand->Name = xstrcpy(&demand->Name, parser->Comment, MAXID);
-        }        
->>>>>>> 1f67c8c5
+        }
         demand->next = NULL;
         cur_demand->next = demand;
     }
