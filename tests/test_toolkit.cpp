--- conflicted
+++ resolved
@@ -204,7 +204,6 @@
 
 }
 
-<<<<<<< HEAD
 BOOST_FIXTURE_TEST_CASE(test_setdemandpattern, Fixture)
 {
     int i, j, pat_index, pat_index_2, numDemands, nnodes;
@@ -237,7 +236,7 @@
 			BOOST_REQUIRE(pat_index == pat_index_2);
 		}
 	}
-=======
+
 BOOST_FIXTURE_TEST_CASE(test_addpattern, Fixture)
 {
     int pat_index, n_patterns_1, n_patterns_2;
@@ -259,7 +258,6 @@
     // gwt the new patterns index, should be as the number of patterns
     error = EN_getpatternindex(ph, newpat, &pat_index);
     BOOST_REQUIRE(pat_index == n_patterns_2);
->>>>>>> 7d374338
 }
 
 BOOST_AUTO_TEST_SUITE_END()